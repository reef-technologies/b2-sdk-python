--- conflicted
+++ resolved
@@ -8,19 +8,16 @@
 
 ### Added
 * Authorizing a key for a single bucket ensures that this bucket is cached
-<<<<<<< HEAD
-* Ability to stream data from any source into a B2 file
-=======
 * `Bucket.ls` operation supports wildcard matching strings
 * Documentation for AbstractUploadSource and its children
 * `InvalidJsonResponse` when the received error is not a proper JSON document
 * Raising `PotentialS3EndpointPassedAsRealm` when a specific misconfiguration is suspected
 * Add `large_file_sha1` support
 * Add support for incremental upload and sync
+* Ability to stream data from any source into a B2 file
 
 ### Fixed
 * Removed information about replication being in closed beta
->>>>>>> 09bb690a
 
 ### Infrastructure
 * Additional tests for listing files/versions
