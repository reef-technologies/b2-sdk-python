######################################################################
#
# File: b2/console_tool.py
#
# Copyright 2016 Backblaze Inc. All Rights Reserved.
#
# License https://www.backblaze.com/using_b2_code.html
#
######################################################################

from __future__ import absolute_import, print_function

import copy
import datetime
import functools
import getpass
import json
import locale
import logging
import logging.config
import os
import platform
import signal
import sys
import textwrap
import time

import six

from .account_info.sqlite_account_info import (
    B2_ACCOUNT_INFO_ENV_VAR, B2_ACCOUNT_INFO_DEFAULT_FILE, SqliteAccountInfo
)
from .account_info.test_upload_url_concurrency import test_upload_url_concurrency
from .account_info.exception import (MissingAccountData)
from .api import (B2Api)
from .b2http import (test_http)
from .cache import (AuthInfoCache)
from .download_dest import (DownloadDestLocalFile)
from .exception import (B2Error, BadFileInfo)
from .sync.scan_policies import ScanPoliciesManager
from .file_version import (FileVersionInfo)
from .parse_args import parse_arg_list
from .progress import (make_progress_listener)
from .raw_api import (SRC_LAST_MODIFIED_MILLIS, test_raw_api)
from .sync import parse_sync_folder, sync_folders
from .utils import (current_time_millis, set_shutting_down)
from .version import (VERSION)

logger = logging.getLogger(__name__)

SEPARATOR = '=' * 40

# Strings available to use when formatting doc strings.
DOC_STRING_DATA = dict(
    B2_ACCOUNT_INFO_ENV_VAR=B2_ACCOUNT_INFO_ENV_VAR,
    B2_ACCOUNT_INFO_DEFAULT_FILE=B2_ACCOUNT_INFO_DEFAULT_FILE
)

# Enable to get 0.* behavior in the command-line tool.
# Disable for 1.* behavior.
VERSION_0_COMPATIBILITY = False


def local_path_to_b2_path(path):
    """
    Ensures that the separator in the path is '/', not '\'.

    :param path: A path from the local file system
    :return: A path that uses '/' as the separator.
    """
    return path.replace(os.path.sep, '/')


def keyboard_interrupt_handler(signum, frame):
    set_shutting_down()
    raise KeyboardInterrupt()


def mixed_case_to_hyphens(s):
    return s[0].lower() + ''.join(c if c.islower() else '-' + c.lower() for c in s[1:])


def parse_comma_separated_list(s):
    return [word.strip() for word in s.split(',')]


def apply_or_none(fcn, value):
    """
    If the value is None, return None, otherwise return the result of applying the function to it.
    """
    if value is None:
        return None
    else:
        return fcn(value)


class Command(object):
    """
    Base class for commands.  Has basic argument parsing and printing.
    """

    # Option flags.  A name here that looks like "fast" can be set to
    # True with a command line option "--fast".  All option flags
    # default to False.
    OPTION_FLAGS = []

    # Global option flags.  Not shown in help.
    GLOBAL_OPTION_FLAGS = ['debugLogs', 'verbose']

    # Explicit arguments.  These always come before the positional arguments.
    # Putting "color" here means you can put something like "--color blue" on
    # the command line, and args.color will be set to "blue".  These all
    # default to None.
    OPTION_ARGS = []

    # Global explicit arguments.  Not shown in help.
    GLOBAL_OPTION_ARGS = ['logConfig']

    # Optional arguments that you can specify zero or more times and the
    # values are collected into a list.  Default is []
    LIST_ARGS = []

    # Optional, positional, parameters that come before the required
    # arguments.
    OPTIONAL_BEFORE = []

    # Required positional arguments.  Never None.
    REQUIRED = []

    # Optional positional arguments.  Default to None if not present.
    OPTIONAL = []

    # Set to True for commands that should not be listed in the summary.
    PRIVATE = False

    # Set to True for commands that receive sensitive information in arguments
    FORBID_LOGGING_ARGUMENTS = False

    # Parsers for each argument.  Each should be a function that
    # takes a string and returns the vaule.
    ARG_PARSER = {}

    def __init__(self, console_tool):
        self.console_tool = console_tool
        self.api = console_tool.api
        self.stdout = console_tool.stdout
        self.stderr = console_tool.stderr

    @classmethod
    def summary_line(cls):
        """
        Returns the one-line summary of how to call the command.
        """
        lines = cls.command_usage().split('\n')
        while lines[0].strip() == '':
            lines = lines[1:]
        result = []
        for line in lines:
            result.append(line)
            if not line.endswith('\\'):
                break
        return six.u('\n').join(result)

    @classmethod
    def command_usage(cls):
        """
        Returns the doc string for this class, with templated fields
        filled in, and leading whitespace removed.
        """
        return textwrap.dedent(cls.__doc__).format(**DOC_STRING_DATA)

    def parse_arg_list(self, arg_list):
        return parse_arg_list(
            arg_list,
            option_flags=self.OPTION_FLAGS + self.GLOBAL_OPTION_FLAGS,
            option_args=self.OPTION_ARGS + self.GLOBAL_OPTION_ARGS,
            list_args=self.LIST_ARGS,
            optional_before=self.OPTIONAL_BEFORE,
            required=self.REQUIRED,
            optional=self.OPTIONAL,
            arg_parser=self.ARG_PARSER
        )

    def _print(self, *args):
        self._print_helper(self.stdout, self.stdout.encoding, 'stdout', *args)

    def _print_stderr(self, *args, **kwargs):
        self._print_helper(self.stderr, self.stderr.encoding, 'stderr', *args)

    def _print_helper(self, descriptor, descriptor_encoding, descriptor_name, *args):
        try:
            descriptor.write(' '.join(args))
        except UnicodeEncodeError:
            sys.stderr.write(
                "\nWARNING: Unable to print unicode.  Encoding for %s is: '%s'\n" % (
                    descriptor_name,
                    descriptor_encoding,
                )
            )
            sys.stderr.write("Trying to print: %s\n" % (repr(args),))
            args = [arg.encode('ascii', 'backslashreplace').decode() for arg in args]
            descriptor.write(' '.join(args))
        descriptor.write('\n')

    def __str__(self):
        return '%s.%s' % (self.__class__.__module__, self.__class__.__name__)


class AuthorizeAccount(Command):
    """
    b2 authorize-account [<accountId>] [<applicationKey>]

        Prompts for Backblaze accountID and applicationKey (unless they are given
        on the command line).

        The account ID is a 12-digit hex number that you can get from
        your account page on backblaze.com.

        The application key is a 40-digit hex number that you can get from
        your account page on backblaze.com.

        Stores an account auth token in {B2_ACCOUNT_INFO_DEFAULT_FILE} by default,
        or the file specified by the {B2_ACCOUNT_INFO_ENV_VAR} environment variable.

        Requires capability: listBuckets
    """

    OPTION_FLAGS = ['dev', 'staging']  # undocumented

    OPTIONAL = ['accountId', 'applicationKey']

    FORBID_LOGGING_ARGUMENTS = True

    def run(self, args):
        # Handle internal options for testing inside Backblaze.  These
        # are not documented in the usage string.
        realm = 'production'
        if args.staging:
            realm = 'staging'
        if args.dev:
            realm = 'dev'

        url = self.api.account_info.REALM_URLS[realm]
        self._print('Using %s' % url)

        if args.accountId is None:
            args.accountId = six.moves.input('Backblaze account ID: ')

        if args.applicationKey is None:
            args.applicationKey = getpass.getpass('Backblaze application key: ')

        try:
            self.api.authorize_account(realm, args.accountId, args.applicationKey)
<<<<<<< HEAD
            allowed = self.api.account_info.get_allowed()
            if 'listBuckets' not in allowed['capabilities']:
                logger.exception(
                    'ConsoleTool cannot work with a bucket-restricted key and no listBuckets capability'
                )
                self._print_stderr(
                    'ERROR: application key has no listBuckets capability, which is required for the b2 command-line tool'
                )
                return 1
            if allowed['bucketId'] is not None and allowed['bucketName'] is None:
                logger.exception(
                    'ConsoleTool has bucket-restricted key and the bucket does not exist'
                )
                self._print_stderr(
                    'ERROR: application key is restricted to a bucket that no longer exists'
                )
                return 1
            return 0
=======
>>>>>>> a0395d84
        except B2Error as e:
            logger.exception('ConsoleTool account authorization error')
            self._print_stderr('ERROR: unable to authorize account: ' + str(e))
            return 1

        allowed = self.api.account_info.get_allowed()
        if 'listBuckets' not in allowed['capabilities']:
            self._print_stderr(
                'ERROR: application key does not have listBuckets capability, which this b2 tool requires'
            )
            self.api.account_info.clear()
            return 1

        return 0


class CancelAllUnfinishedLargeFiles(Command):
    """
    b2 cancel-all-unfinished-large-files <bucketName>

        Lists all large files that have been started but not
        finsished and cancels them.  Any parts that have been
        uploaded will be deleted.

        Requires capability: writeFiles
    """

    REQUIRED = ['bucketName']

    def run(self, args):
        bucket = self.api.get_bucket_by_name(args.bucketName)
        for file_version in bucket.list_unfinished_large_files():
            bucket.cancel_large_file(file_version.file_id)
            self._print(file_version.file_id, 'canceled')
        return 0


class CancelLargeFile(Command):
    """
    b2 cancel-large-file <fileId>

        Cancels a large file upload.  Used to undo a start-large-file.

        Cannot be used once the file is finished.  After finishing,
        using delete-file-version to delete the large file.

        Requires capability: writeFiles
    """

    REQUIRED = ['fileId']

    def run(self, args):
        self.api.cancel_large_file(args.fileId)
        self._print(args.fileId, 'canceled')
        return 0


class ClearAccount(Command):
    """
    b2 clear-account

        Erases everything in {B2_ACCOUNT_INFO_DEFAULT_FILE}.  Location
        of file can be overridden by setting {B2_ACCOUNT_INFO_ENV_VAR}.
    """

    def run(self, args):
        self.api.account_info.clear()
        return 0


class CreateBucket(Command):
    """
    b2 create-bucket [--bucketInfo <json>] [--corsRules <json>] [--lifecycleRules <json>] <bucketName> [allPublic | allPrivate]

        Creates a new bucket.  Prints the ID of the bucket created.

        Optionally stores bucket info, CORS rules and lifecycle rules with the bucket.
        These can be given as JSON on the command line.

        Requires capability: writeBuckets
    """

    REQUIRED = ['bucketName', 'bucketType']

    OPTION_ARGS = ['bucketInfo', 'corsRules', 'lifecycleRules']

    ARG_PARSER = {'bucketInfo': json.loads, 'corsRules': json.loads, 'lifecycleRules': json.loads}

    def run(self, args):
        bucket = self.api.create_bucket(
            args.bucketName,
            args.bucketType,
            bucket_info=args.bucketInfo,
            cors_rules=args.corsRules,
            lifecycle_rules=args.lifecycleRules
        )
        self._print(bucket.id_)
        return 0


class CreateKey(Command):
    """
    b2 create-key [--duration <validDurationSeconds>] [--bucket <bucketName>] [--namePrefix <namePrefix>] <keyName> <capabilities>

        Creates a new application key.  Prints the application key information.  This is the only
        time the application key itself will be returned.  Listing application keys will show
        their IDs, but not the secret keys.

        The capabilities are passed in as a comma-separated list, like "readFiles,writeFiles".

        The 'validDurationSeconds' is the length of time the new application key will exist.
        When the time expires the key will disappear and will no longer be usable.  If not
        specified, the key will not expire.

        The 'bucketName' is the name of a bucket in the account.  When specified, the key
        will only allow access to that bucket.

        The 'namePrefix' restricts file access to files whose names start with the prefix.

        The output is the new application key ID, followed by the application key itself.
        The two values returned are the two that you pass to authorize-account to use the key.

        Requires capability: writeKeys
    """

    REQUIRED = ['keyName', 'capabilities']

    OPTION_ARGS = ['bucket', 'namePrefix', 'duration']

    ARG_PARSER = {'capabilities': parse_comma_separated_list, 'duration': int}

    def run(self, args):
        # Translate the bucket name into a bucketId
        if args.bucket is None:
            bucket_id_or_none = None
        else:
            bucket_id_or_none = self.api.get_bucket_by_name(args.bucket).id_

        response = self.api.create_key(
            capabilities=args.capabilities,
            key_name=args.keyName,
            valid_duration_seconds=args.duration,
            bucket_id=bucket_id_or_none,
            name_prefix=args.namePrefix
        )

        application_key_id = response['applicationKeyId']
        application_key = response['applicationKey']
        self._print(application_key_id + " " + application_key)
        return 0


class DeleteBucket(Command):
    """
    b2 delete-bucket <bucketName>

        Deletes the bucket with the given name.

        Requires capability: deleteBuckets
    """

    REQUIRED = ['bucketName']

    def run(self, args):
        bucket = self.api.get_bucket_by_name(args.bucketName)
        response = self.api.delete_bucket(bucket)
        self._print(json.dumps(response, indent=4, sort_keys=True))
        return 0


class DeleteFileVersion(Command):
    """
    b2 delete-file-version [<fileName>] <fileId>

        Permanently and irrevocably deletes one version of a file.

        Specifying the fileName is more efficient than leaving it out.
        If you omit the fileName, it requires an initial query to B2
        to get the file name, before making the call to delete the
        file.

        Requires capability: deleteFiles
    """

    OPTIONAL_BEFORE = ['fileName']
    REQUIRED = ['fileId']

    def run(self, args):
        if args.fileName is not None:
            file_name = args.fileName
        else:
            file_name = self._get_file_name_from_file_id(args.fileId)

        file_info = self.api.delete_file_version(args.fileId, file_name)
        self._print(json.dumps(file_info.as_dict(), indent=2, sort_keys=True))
        return 0

    def _get_file_name_from_file_id(self, file_id):
        file_info = self.api.get_file_info(file_id)
        return file_info['fileName']


class DeleteKey(Command):
    """
    b2 delete-key <applicationKeyId>

        Deletes the specified application key by its 'ID'.

        Requires capability: deleteKeys
    """

    REQUIRED = ['applicationKeyId']

    def run(self, args):
        response = self.api.delete_key(application_key_id=args.applicationKeyId)
        self._print(response['applicationKeyId'])
        return 0


class DownloadFileById(Command):
    """
    b2 download-file-by-id [--noProgress] <fileId> <localFileName>

        Downloads the given file, and stores it in the given local file.

        If the 'tqdm' library is installed, progress bar is displayed
        on stderr.  Without it, simple text progress is printed.
        Use '--noProgress' to disable progress reporting.

        Requires capability: readFiles
    """

    OPTION_FLAGS = ['noProgress']
    REQUIRED = ['fileId', 'localFileName']

    def run(self, args):
        progress_listener = make_progress_listener(args.localFileName, args.noProgress)
        download_dest = DownloadDestLocalFile(args.localFileName)
        self.api.download_file_by_id(args.fileId, download_dest, progress_listener)
        self.console_tool._print_download_info(download_dest)
        return 0


class DownloadFileByName(Command):
    """
    b2 download-file-by-name [--noProgress] <bucketName> <fileName> <localFileName>

        Downloads the given file, and stores it in the given local file.

        If the 'tqdm' library is installed, progress bar is displayed
        on stderr.  Without it, simple text progress is printed.
        Use '--noProgress' to disable progress reporting.

        Requires capability: readFiles
    """

    OPTION_FLAGS = ['noProgress']
    REQUIRED = ['bucketName', 'b2FileName', 'localFileName']

    def run(self, args):
        bucket = self.api.get_bucket_by_name(args.bucketName)
        progress_listener = make_progress_listener(args.localFileName, args.noProgress)
        download_dest = DownloadDestLocalFile(args.localFileName)
        bucket.download_file_by_name(args.b2FileName, download_dest, progress_listener)
        self.console_tool._print_download_info(download_dest)
        return 0


class GetAccountInfo(Command):
    """
    b2 get-account-info

        Shows the account ID, key, auth token, URLs, and what capabilities
        the current application keys has.
    """

    def run(self, args):
        account_info = self.api.account_info
        data = dict(
            accountId=account_info.get_account_id(),
            allowed=account_info.get_allowed(),
            applicationKey=account_info.get_application_key(),
            accountAuthToken=account_info.get_account_auth_token(),
            apiUrl=account_info.get_api_url(),
            downloadUrl=account_info.get_download_url()
        )
        self._print(json.dumps(data, indent=4, sort_keys=True))
        return 0


class GetBucket(Command):
    """
    b2 get-bucket [--showSize] <bucketName>

        Prints all of the information about the bucket, including
        bucket info, CORS rules and lifecycle rules.

        If --showSize is specified, then display the number of files
        (fileCount) in the bucket and the aggregate size of all files
        (totalSize). Hidden files and hide markers are accounted for
        in the reported number of files, and hidden files also
        contribute toward the reported aggregate size, whereas hide
        markers do not. Each version of a file counts as an individual
        file, and its size contributes toward the aggregate size.
        Analysis is recursive. Note that --showSize requires multiple
        API calls, and will therefore incur additional latency,
        computation, and Class C transactions.

        Requires capability: listBuckets
    """

    OPTION_FLAGS = ['showSize']

    REQUIRED = ['bucketName']

    def run(self, args):
        # This always wants up-to-date info, so it does not use
        # the bucket cache.
        for b in self.api.list_buckets(args.bucketName):
            if not args.showSize:
                self._print(json.dumps(b.bucket_dict, indent=4, sort_keys=True))
                return 0
            else:
                # `files` is a generator. We don't want to collect all of the values from the
                # generator, as there many be billions of files in a large bucket.
                files = b.ls("", show_versions=True, recursive=True)
                # `files` yields tuples of (file_version_info, folder_name). We don't care about
                # `folder_name`, so just access the first slot of the tuple directly in the
                # reducer. We can't ask a generator for its size, as the elements are yielded
                # lazily, so we need to accumulate the count as we go. By using a tuple of
                # (file count, total size), we can obtain the desired information very compactly
                # and efficiently.
                count_size_tuple = functools.reduce(
                    (lambda partial, f: (partial[0] + 1, partial[1] + f[0].size)), files, (0, 0)
                )
                result = copy.copy(b.bucket_dict)
                result['fileCount'] = count_size_tuple[0]
                result['totalSize'] = count_size_tuple[1]
                self._print(json.dumps(result, indent=4, sort_keys=True))
                return 0
        self._print_stderr('bucket not found: ' + args.bucketName)
        return 1


class GetFileInfo(Command):
    """
    b2 get-file-info <fileId>

        Prints all of the information about the file, but not its contents.

        Requires capability: readFiles
    """

    REQUIRED = ['fileId']

    def run(self, args):
        response = self.api.get_file_info(args.fileId)
        self._print(json.dumps(response, indent=2, sort_keys=True))
        return 0


class GetDownloadAuth(Command):
    """
    b2 get-download-auth [--prefix <fileNamePrefix>] [--duration <durationInSeconds>] <bucketName>

        Prints an authorization token that is valid only for downloading
        files from the given bucket.

        The token is valid for the duration specified, which defaults
        to 86400 seconds (one day).

        Only files that match that given prefix can be downloaded with
        the token.  The prefix defaults to "", which matches all files
        in the bucket.

        Requires capability: shareFiles
    """

    OPTION_ARGS = ['prefix', 'duration']

    REQUIRED = ['bucketName']

    ARG_PARSER = {'duration': int}

    def run(self, args):
        prefix = args.prefix or ""
        duration = args.duration or 86400
        bucket = self.api.get_bucket_by_name(args.bucketName)
        auth_token = bucket.get_download_authorization(
            file_name_prefix=prefix, valid_duration_in_seconds=duration
        )
        self._print(auth_token)
        return 0


class GetDownloadUrlWithAuth(Command):
    """
    b2 get-download-url-with-auth [--duration <durationInSeconds>] <bucketName> <fileName>

        Prints a URL to download the given file.  The URL includes an authorization
        token that allows downloads from the given bucket for files whose names
        start with the given file name.

        The URL will work for the given file, but is not specific to that file.  Files
        with longer names that start with the give file name can also be downloaded
        with the same auth token.

        The token is valid for the duration specified, which defaults
        to 86400 seconds (one day).

        Requires capability: shareFiles
    """

    OPTION_ARGS = ['duration']

    REQUIRED = ['bucketName', 'fileName']

    ARG_PARSER = {'duration': int}

    def run(self, args):
        prefix = args.fileName
        duration = args.duration or 86400
        bucket = self.api.get_bucket_by_name(args.bucketName)
        auth_token = bucket.get_download_authorization(
            file_name_prefix=prefix, valid_duration_in_seconds=duration
        )
        base_url = self.api.get_download_url_for_file_name(args.bucketName, args.fileName)
        url = base_url + '?Authorization=' + auth_token
        self._print(url)
        return 0


class Help(Command):
    """
    b2 help [commandName]

        When no command is specified, prints general help.
        With a valid command name, prints details about that command.
    """

    OPTIONAL = ['commandName']

    def run(self, args):
        if args.commandName is None:
            return self.console_tool._usage_and_fail()
        command_cls = self.console_tool.command_name_to_class.get(args.commandName)
        if command_cls is None:
            return self.console_tool._usage_and_fail()
        self._print_stderr(command_cls.command_usage())
        return 1


class HideFile(Command):
    """
    b2 hide-file <bucketName> <fileName>

        Uploads a new, hidden, version of the given file.

        Requires capability: writeFiles
    """

    REQUIRED = ['bucketName', 'fileName']

    def run(self, args):
        bucket = self.api.get_bucket_by_name(args.bucketName)
        file_info = bucket.hide_file(args.fileName)
        response = file_info.as_dict()
        self._print(json.dumps(response, indent=2, sort_keys=True))
        return 0


class ListBuckets(Command):
    """
    b2 list-buckets

        Lists all of the buckets in the current account.

        Output lines list the bucket ID, bucket type, and bucket name,
        and look like this:

            98c960fd1cb4390c5e0f0519  allPublic   my-bucket

        Requires capability: listBuckets
    """

    def run(self, args):
        for b in self.api.list_buckets():
            self._print('%s  %-10s  %s' % (b.id_, b.type_, b.name))
        return 0


class ListFileVersions(Command):
    """
    b2 list-file-versions <bucketName> [<startFileName>] [<startFileId>] [<maxToShow>]

        Lists the names of the files in a bucket, starting at the
        given point.  This is a low-level operation that reports the
        raw JSON returned from the service.  'b2 ls' provides a higher-
        level view.

        Requires capability: listFiles
    """

    REQUIRED = ['bucketName']

    OPTIONAL = ['startFileName', 'startFileId', 'maxToShow']

    ARG_PARSER = {'maxToShow': int}

    def run(self, args):
        bucket = self.api.get_bucket_by_name(args.bucketName)
        response = bucket.list_file_versions(args.startFileName, args.startFileId, args.maxToShow)
        self._print(json.dumps(response, indent=2, sort_keys=True))
        return 0


class ListFileNames(Command):
    """
    b2 list-file-names <bucketName> [<startFileName>] [<maxToShow>]

        Lists the names of the files in a bucket, starting at the
        given point.

        Requires capability: listFiles
    """

    REQUIRED = ['bucketName']

    OPTIONAL = ['startFileName', 'maxToShow']

    ARG_PARSER = {'maxToShow': int}

    def run(self, args):
        bucket = self.api.get_bucket_by_name(args.bucketName)
        response = bucket.list_file_names(args.startFileName, args.maxToShow)
        self._print(json.dumps(response, indent=2, sort_keys=True))
        return 0


class ListKeys(Command):
    """
    b2 list-keys

       Lists the application keys for the current account.

       The columns in the output are:
           - ID of the application key
           - Name of the application key
           - Name of the bucket the key is restricted to, or '-' for no restriction
           - Date of expiration, or '-'
           - Time of expiration, or '-'
           - File name prefix, in single quotes
           - Command-separated list of capabilities

        None of the values contain whitespace.

        For keys restricted to buckets that do not exist any more, the bucket name is
        replaced with 'id=<bucketId>', because deleted buckets do not have names any
        more.

        Requires capability: listKeys
    """

    OPTION_FLAGS = ['long']

    def __init__(self, console_tool):
        super(ListKeys, self).__init__(console_tool)
        self.bucket_id_to_bucket_name = None

    def run(self, args):
        # The first query doesn't pass in a starting key id
        start_id = None

        # Keep querying until there are no more.
        while True:
            # Get some keys and print them
            response = self.api.list_keys(start_id)
            self.print_keys(response['keys'], args.long)

            # Are there more?  If so, we'll set the start_id for the next time around.
            next_id = response.get('nextApplicationKeyId')
            if next_id is None:
                break
            else:
                start_id = next_id

        return 0

    def print_keys(self, keys_from_response, is_long_format):
        if is_long_format:
            format_str = "{keyId}   {keyName:20s}   {bucketName:20s}   {dateStr:10s}   {timeStr:8s}   '{namePrefix}'   {capabilities}"
        else:
            format_str = '{keyId}   {keyName:20s}'
        for key in keys_from_response:
            timestamp_or_none = apply_or_none(int, key.get('expirationTimestamp'))
            (date_str, time_str) = self.timestamp_display(timestamp_or_none)
            key_str = format_str.format(
                keyId=key['applicationKeyId'],
                keyName=key['keyName'],
                bucketName=self.bucket_display_name(key.get('bucketId')),
                namePrefix=(key.get('namePrefix') or ''),
                capabilities=','.join(key['capabilities']),
                dateStr=date_str,
                timeStr=time_str
            )
            self._print(key_str)

    def bucket_display_name(self, bucket_id):
        # Special case for no bucket ID
        if bucket_id is None:
            return '-'

        # Make sure we have the map
        if self.bucket_id_to_bucket_name is None:
            self.bucket_id_to_bucket_name = dict((b.id_, b.name) for b in self.api.list_buckets())

        return self.bucket_id_to_bucket_name.get(bucket_id, 'id=' + bucket_id)

    def timestamp_display(self, timestamp_or_none):
        """
        Returns a pair (date_str, time_str) for the given timestamp
        """
        if timestamp_or_none is None:
            return '-', '-'
        else:
            timestamp = timestamp_or_none
            dt = datetime.datetime.utcfromtimestamp(timestamp / 1000)
            return dt.strftime('%Y-%m-%d'), dt.strftime('%H:%M:%S')


class ListParts(Command):
    """
    b2 list-parts <largeFileId>

        Lists all of the parts that have been uploaded for the given
        large file, which must be a file that was started but not
        finished or canceled.

        Requires capability: writeFiles
    """

    REQUIRED = ['largeFileId']

    def run(self, args):
        for part in self.api.list_parts(args.largeFileId):
            self._print('%5d  %9d  %s' % (part.part_number, part.content_length, part.content_sha1))
        return 0


class ListUnfinishedLargeFiles(Command):
    """
    b2 list-unfinished-large-files <bucketName>

        Lists all of the large files in the bucket that were started,
        but not finished or canceled.

        Requires capability: listFiles

    """

    REQUIRED = ['bucketName']

    def run(self, args):
        bucket = self.api.get_bucket_by_name(args.bucketName)
        for unfinished in bucket.list_unfinished_large_files():
            file_info_text = six.u(' ').join(
                '%s=%s' % (k, unfinished.file_info[k])
                for k in sorted(six.iterkeys(unfinished.file_info))
            )
            self._print(
                '%s %s %s %s' %
                (unfinished.file_id, unfinished.file_name, unfinished.content_type, file_info_text)
            )
        return 0


class Ls(Command):
    """
    b2 ls [--long] [--versions] [--recursive] <bucketName> [<folderName>]

        Using the file naming convention that "/" separates folder
        names from their contents, returns a list of the files
        and folders in a given folder.  If no folder name is given,
        lists all files at the top level.

        The --long option produces very wide multi-column output
        showing the upload date/time, file size, file id, whether it
        is an uploaded file or the hiding of a file, and the file
        name.  Folders don't really exist in B2, so folders are
        shown with "-" in each of the fields other than the name.

        The --version option shows all of versions of each file, not
        just the most recent.

        The --recursive option will descend into folders, and will show
        only files, not folders.

        Requires capability: listFiles
    """

    OPTION_FLAGS = ['long', 'versions', 'recursive']

    REQUIRED = ['bucketName']

    OPTIONAL = ['folderName']

    def run(self, args):
        if args.folderName is None:
            prefix = ""
        else:
            prefix = args.folderName
            if not prefix.endswith('/'):
                prefix += '/'

        bucket = self.api.get_bucket_by_name(args.bucketName)
        for file_version_info, folder_name in bucket.ls(
            prefix, show_versions=args.versions, recursive=args.recursive
        ):
            if not args.long:
                self._print(folder_name or file_version_info.file_name)
            elif folder_name is not None:
                self._print(FileVersionInfo.format_folder_ls_entry(folder_name))
            else:
                self._print(file_version_info.format_ls_entry())

        return 0


class MakeUrl(Command):
    """
    b2 make-url <fileId>

        Prints an URL that can be used to download the given file, if
        it is public.
    """

    REQUIRED = ['fileId']

    def run(self, args):
        self._print(self.api.get_download_url_for_fileid(args.fileId))
        return 0


class Sync(Command):
    """
    b2 sync [--delete] [--keepDays N] [--skipNewer] [--replaceNewer] \\
            [--compareVersions <option>] [--compareThreshold N] \\
            [--threads N] [--noProgress] [--dryRun ] [--allowEmptySource ] \\
            [--excludeRegex <regex> [--includeRegex <regex>]] \\
            [--excludeDirRegex <regex>] \\
            <source> <destination>

        Copies multiple files from source to destination.  Optionally
        deletes or hides destination files that the source does not have.

        Progress is displayed on the console unless '--noProgress' is
        specified.  A list of actions taken is always printed.

        Specify '--dryRun' to simulate the actions that would be taken.

        To allow sync to run when the source directory is empty, potentially
        deleting all files in a bucket, specify '--allowEmptySource'.
        The default is to fail when the specified source directory doesn't exist
        or is empty.  (This check only applies to version 1.0 and later.)

        Users with high-performance networks, or file sets with very small
        files, will benefit from multi-threaded uploads.  The default number
        of threads is 10.  Experiment with the --threads parameter if the
        default is not working well.

        Users with low-performance networks may benefit from reducing the
        number of threads.  Using just one thread will minimize the impact
        on other users of the network.

        Note that using multiple threads will usually be detrimental to
        the other users on your network.

        You can specify --excludeRegex to selectively ignore files that
        match the given pattern. Ignored files will not copy during
        the sync operation. The pattern is a regular expression
        that is tested against the full path of each file.

        You can specify --includeRegex to selectively override ignoring
        files that match the given --excludeRegex pattern by an
        --includeRegex pattern. Similarly to --excludeRegex, the pattern
        is a regular expression that is tested against the full path
        of each file.

        Note that --includeRegex cannot be used without --excludeRegex.

        When a directory is excluded by using --excludeDirRegex, all of
        the files within it are excluded, even if they match an --includeRegex
        pattern.   This means that there is no need to look inside excluded
        directories, and you can exclude directories containing files for which
        you don't have read permission and avoid getting errors.

        The --excludeDirRegex is a regular expression that is tested against
        the full path of each directory.  The path being matched does not have
        a trailing '/', so don't include on in your regular expression.

        Multiple regex rules can be applied by supplying them as pipe
        delimitered instructions. Note that the regex for this command
        is Python regex. Reference: https://docs.python.org/2/library/re.html.

        Regular expressions are considered a match if they match a substring
        starting at the first character.  ".*e" will match "hello".  This is
        not ideal, but we will maintain this behavior for compatibility.
        If you want to match the entire path, put a "$" at the end of the
        regex, such as ".*llo$".

        Files are considered to be the same if they have the same name
        and modification time.  This behaviour can be changed using the
        --compareVersions option.  Possible values are:
          'none':    Comparison using the file name only
          'modTime': Comparison using the modification time (default)
          'size':    Comparison using the file size
        A future enhancement may add the ability to compare the SHA1 checksum
        of the files.

        Fuzzy comparison of files based on modTime or size can be enabled by
        specifying the --compareThreshold option.  This will treat modTimes
        (in milliseconds) or sizes (in bytes) as the same if they are within
        the comparison threshold.  Files that match, within the threshold, will
        not be synced. Specifying --verbose and --dryRun can be useful to
        determine comparison value differences.

        One of the paths must be a local file path, and the other must be
        a B2 bucket path. Use "b2://<bucketName>/<prefix>" for B2 paths, e.g.
        "b2://my-bucket-name/a/path/prefix/".

        When a destination file is present that is not in the source, the
        default is to leave it there.  Specifying --delete means to delete
        destination files that are not in the source.

        When the destination is B2, you have the option of leaving older
        versions in place.  Specifying --keepDays will delete any older
        versions more than the given number of days old, based on the
        modification time of the file.  This option is not available when
        the destination is a local folder.

        Files at the source that have a newer modification time are always
        copied to the destination.  If the destination file is newer, the
        default is to report an error and stop.  But with --skipNewer set,
        those files will just be skipped.  With --replaceNewer set, the
        old file from the source will replace the newer one in the destination.

        To make the destination exactly match the source, use:
            b2 sync --delete --replaceNewer ... ...

        WARNING: Using '--delete' deletes files!  We recommend not using it.
        If you use --keepDays instead, you will have some time to recover your
        files if you discover they are missing on the source end.

        To make the destination match the source, but retain previous versions
        for 30 days:
            b2 sync --keepDays 30 --replaceNewer ... b2://...

        Example of sync being used with excludeRegex. This will ignore .DS_Store files
        and .Spotlight-V100 folders
            b2 sync -excludeRegex '(.*\.DS_Store)|(.*\.Spotlight-V100)' ... b2://...

        Requires capabilities: listFiles, readFiles (for downloading), writeFiles (for uploading)

    """

    OPTION_FLAGS = [
        'delete', 'noProgress', 'skipNewer', 'replaceNewer', 'dryRun', 'allowEmptySource'
    ]
    OPTION_ARGS = ['keepDays', 'threads', 'compareVersions', 'compareThreshold']
    REQUIRED = ['source', 'destination']
    LIST_ARGS = ['excludeRegex', 'includeRegex', 'excludeDirRegex']
    ARG_PARSER = {'keepDays': float, 'threads': int, 'compareThreshold': int}

    def run(self, args):
        if args.includeRegex and not args.excludeRegex:
            logger.error('ConsoleTool \'includeRegex\' specified without \'excludeRegex\'')
            self._print_stderr(
                'ERROR: --includeRegex cannot be used without --excludeRegex at the same time'
            )
            return 1

        max_workers = args.threads or 10
        self.console_tool.api.set_thread_pool_size(max_workers)
        source = parse_sync_folder(args.source, self.console_tool.api)
        destination = parse_sync_folder(args.destination, self.console_tool.api)
        allow_empty_source = args.allowEmptySource or VERSION_0_COMPATIBILITY
        policies_manager = ScanPoliciesManager(
            exclude_dir_regexes=args.excludeDirRegex,
            exclude_file_regexes=args.excludeRegex,
            include_file_regexes=args.includeRegex,
        )
        sync_folders(
            source_folder=source,
            dest_folder=destination,
            args=args,
            now_millis=current_time_millis(),
            stdout=self.stdout,
            no_progress=args.noProgress,
            max_workers=max_workers,
            policies_manager=policies_manager,
            dry_run=args.dryRun,
            allow_empty_source=allow_empty_source
        )
        return 0


class TestHttp(Command):
    """
    b2 test-http

        PRIVATE.  Exercises the HTTP layer.
    """

    PRIVATE = True

    def run(self, args):
        test_http()
        return 0


class TestRawApi(Command):
    """
    b2 test-raw-api

        PRIVATE.  Exercises the B2RawApi class.
    """

    PRIVATE = True

    def run(self, args):
        return test_raw_api()


class TestUploadUrlConcurrency(Command):
    """
    b2 test-upload-url-concurrency

        PRIVATE.  Exercises the HTTP layer.
    """

    PRIVATE = True

    def run(self, args):
        test_upload_url_concurrency()
        return 0


class UpdateBucket(Command):
    """
    b2 update-bucket [--bucketInfo <json>] [--corsRules <json>] [--lifecycleRules <json>] <bucketName> [allPublic | allPrivate]

        Updates the bucketType of an existing bucket.  Prints the ID
        of the bucket updated.

        Optionally stores bucket info, CORS rules and lifecycle rules with the bucket.
        These can be given as JSON on the command line.

        Requires capability: writeBuckets
    """

    REQUIRED = ['bucketName', 'bucketType']

    OPTION_ARGS = ['bucketInfo', 'corsRules', 'lifecycleRules']

    ARG_PARSER = {'bucketInfo': json.loads, 'corsRules': json.loads, 'lifecycleRules': json.loads}

    def run(self, args):
        bucket = self.api.get_bucket_by_name(args.bucketName)
        response = bucket.update(
            bucket_type=args.bucketType,
            bucket_info=args.bucketInfo,
            cors_rules=args.corsRules,
            lifecycle_rules=args.lifecycleRules
        )
        self._print(json.dumps(response, indent=4, sort_keys=True))
        return 0


class UploadFile(Command):
    """
    b2 upload-file [--sha1 <sha1sum>] [--contentType <contentType>] \\
            [--info <key>=<value>]* [--minPartSize N] \\
            [--noProgress] [--threads N] <bucketName> <localFilePath> <b2FileName>

        Uploads one file to the given bucket.  Uploads the contents
        of the local file, and assigns the given name to the B2 file.

        By default, upload_file will compute the sha1 checksum of the file
        to be uploaded.  But, if you already have it, you can provide it
        on the command line to save a little time.

        Content type is optional.  If not set, it will be set based on the
        file extension.

        By default, the file is broken into as many parts as possible to
        maximize upload parallelism and increase speed.  The minimum that
        B2 allows is 100MB.  Setting --minPartSize to a larger value will
        reduce the number of parts uploaded when uploading a large file.

        The maximum number of threads to use to upload parts of a large file
        is specified by '--threads'.  It has no effect on small files (under 200MB).
        Default is 10.

        If the 'tqdm' library is installed, progress bar is displayed
        on stderr.  Without it, simple text progress is printed.
        Use '--noProgress' to disable progress reporting.

        Each fileInfo is of the form "a=b".

        Requires capability: writeFiles
    """

    OPTION_FLAGS = ['noProgress', 'quiet']
    OPTION_ARGS = ['contentType', 'minPartSize', 'sha1', 'threads']
    LIST_ARGS = ['info']
    REQUIRED = ['bucketName', 'localFilePath', 'b2FileName']
    ARG_PARSER = {'minPartSize': int, 'threads': int}

    def run(self, args):
        file_infos = {}
        for info in args.info:
            parts = info.split('=', 1)
            if len(parts) == 1:
                raise BadFileInfo(info)
            file_infos[parts[0]] = parts[1]

        if SRC_LAST_MODIFIED_MILLIS not in file_infos:
            file_infos[SRC_LAST_MODIFIED_MILLIS] = str(
                int(os.path.getmtime(args.localFilePath) * 1000)
            )

        max_workers = args.threads or 10
        self.api.set_thread_pool_size(max_workers)

        bucket = self.api.get_bucket_by_name(args.bucketName)
        with make_progress_listener(args.localFilePath, args.noProgress) as progress_listener:
            file_info = bucket.upload_local_file(
                local_file=args.localFilePath,
                file_name=args.b2FileName,
                content_type=args.contentType,
                file_infos=file_infos,
                sha1_sum=args.sha1,
                min_part_size=args.minPartSize,
                progress_listener=progress_listener
            )
        response = file_info.as_dict()
        if not args.quiet:
            self._print("URL by file name: " + bucket.get_download_url(args.b2FileName))
            self._print(
                "URL by fileId: " + self.api.get_download_url_for_fileid(response['fileId'])
            )
        self._print(json.dumps(response, indent=2, sort_keys=True))
        return 0


class Version(Command):
    """
    b2 version

        Prints the version number of this tool.
    """

    def run(self, args):
        self._print('b2 command line tool, version', VERSION)
        return 0


class ConsoleTool(object):
    """
    Implements the commands available in the B2 command-line tool
    using the B2Api library.

    Uses the StoredAccountInfo object to keep account data in
    {B2_ACCOUNT_INFO_DEFAULT_FILE} between runs.
    """

    def __init__(self, b2_api, stdout, stderr):
        self.api = b2_api
        self.stdout = stdout
        self.stderr = stderr

        # a *magic* registry of commands
        self.command_name_to_class = dict(
            (mixed_case_to_hyphens(cls.__name__), cls) for cls in Command.__subclasses__()
        )

    def run_command(self, argv):
        signal.signal(signal.SIGINT, keyboard_interrupt_handler)

        if len(argv) < 2:
            logger.info('ConsoleTool error - insufficient arguments')
            return self._usage_and_fail()

        action = argv[1].replace('_', '-')
        arg_list = argv[2:]

        if action not in self.command_name_to_class:
            logger.info('ConsoleTool error - unknown command')
            return self._usage_and_fail()
        else:
            logger.info('Action: %s, arguments: %s', action, arg_list)

        command = self.command_name_to_class[action](self)
        args = command.parse_arg_list(arg_list)
        if args is None:
            logger.info('ConsoleTool \'args is None\' - printing usage')
            self._print_stderr(command.command_usage())
            return 1
        elif [args.logConfig, args.verbose, args.debugLogs].count(True) > 1:
            logger.info(
                'ConsoleTool More than one of \'args.logConfig\', \'args.verbose\', or \'args.debugLogs\' was specified'
            )
            self._print_stderr(
                'ERROR: Only one of --logConfig, --verbose, or --debugLogs can be used'
            )
            return 1

        self._setup_logging(args, command, argv)

        try:
            return command.run(args)
        except MissingAccountData as e:
            logger.exception('ConsoleTool missing account data error')
            self._print_stderr('ERROR: %s  Use: b2 authorize-account' % (str(e),))
            return 1
        except B2Error as e:
            logger.exception('ConsoleTool command error')
            self._print_stderr('ERROR: %s' % (str(e),))
            return 1
        except KeyboardInterrupt:
            logger.exception('ConsoleTool command interrupt')
            self._print('\nInterrupted.  Shutting down...\n')
            return 1
        except Exception:
            logger.exception('ConsoleTool unexpected exception')
            raise

    def _print(self, *args, **kwargs):
        print(*args, file=self.stdout, **kwargs)

    def _print_stderr(self, *args, **kwargs):
        print(*args, file=self.stderr, **kwargs)

    def _message_and_fail(self, message):
        """Prints a message, and exits with error status.
        """
        self._print_stderr(message)
        return 1

    def _usage_and_fail(self):
        """Prints a usage message, and exits with an error status.
        """
        self._print_stderr('This program provides command-line access to the B2 service.')
        self._print_stderr('')
        self._print_stderr('Usages:')
        self._print_stderr('')

        for name in sorted(six.iterkeys(self.command_name_to_class)):
            cls = self.command_name_to_class[name]
            if not cls.PRIVATE:
                line = '    ' + cls.summary_line()
                self._print_stderr(line)

        epilog = '''
        The environment variable {B2_ACCOUNT_INFO_ENV_VAR} specifies the sqlite
        file to use for caching authentication information.
        The default file to use is: {B2_ACCOUNT_INFO_DEFAULT_FILE}

        For more details on one command: b2 help <command>
        
        When authorizing with application keys, this tool requires thath the key
        have the 'listBuckets' capability so that it can take the bucket names 
        you provide on the command line and translate them into bucket IDs for the 
        B2 Storage service.  Each different command may required additional 
        capabilities.  You can find the details for each command in the help for 
        that command.
        '''
        self._print_stderr(textwrap.dedent(epilog).format(**DOC_STRING_DATA))
        return 1

    def _print_download_info(self, download_dest):
        self._print('File name:   ', download_dest.file_name)
        self._print('File id:     ', download_dest.file_id)
        self._print('File size:   ', download_dest.content_length)
        self._print('Content type:', download_dest.content_type)
        self._print('Content sha1:', download_dest.content_sha1)
        for name in sorted(six.iterkeys(download_dest.file_info)):
            self._print('INFO', name + ':', download_dest.file_info[name])
        if download_dest.content_sha1 != 'none':
            self._print('checksum matches')
        return 0

    def _setup_logging(self, args, command, argv):
        if args.logConfig:
            logging.config.fileConfig(args.logConfig)
        elif args.verbose:
            logging.basicConfig(level=logging.DEBUG)
        elif args.debugLogs:
            formatter = logging.Formatter(
                '%(asctime)s\t%(process)d\t%(thread)d\t%(name)s\t%(levelname)s\t%(message)s'
            )
            formatter.converter = time.gmtime
            handler = logging.FileHandler('b2_cli.log')
            handler.setLevel(logging.DEBUG)
            handler.setFormatter(formatter)

            b2_logger = logging.getLogger('b2')
            b2_logger.setLevel(logging.DEBUG)
            b2_logger.addHandler(handler)
            b2_logger.propagate = False

        logger.info('// %s %s %s \\\\', SEPARATOR, VERSION.center(8), SEPARATOR)
        logger.debug('platform is %s', platform.platform())
        logger.debug(
            'Python version is %s %s', platform.python_implementation(),
            sys.version.replace('\n', ' ')
        )
        logger.debug('locale is %s', locale.getdefaultlocale())
        logger.debug('filesystem encoding is %s', sys.getfilesystemencoding())

        if command.FORBID_LOGGING_ARGUMENTS:
            logger.info('starting command [%s] (arguments hidden)', command)
        else:
            logger.info('starting command [%s] with arguments: %s', command, argv)


def decode_sys_argv():
    """
    Returns the command-line arguments as unicode strings, decoding
    whatever format they are in.

    https://stackoverflow.com/questions/846850/read-unicode-characters-from-command-line-arguments-in-python-2-x-on-windows
    """
    if six.PY2:
        encoding = sys.getfilesystemencoding()
        return [arg.decode(encoding) for arg in sys.argv]
    return sys.argv


def main():
    info = SqliteAccountInfo()
    b2_api = B2Api(info, AuthInfoCache(info))
    ct = ConsoleTool(b2_api=b2_api, stdout=sys.stdout, stderr=sys.stderr)
    decoded_argv = decode_sys_argv()
    exit_status = ct.run_command(decoded_argv)
    logger.info('\\\\ %s %s %s //', SEPARATOR, ('exit=%s' % exit_status).center(8), SEPARATOR)

    # I haven't tracked down the root cause yet, but in Python 2.7, the futures
    # packages is hanging on exit sometimes, waiting for a thread to finish.
    # This happens when using sync to upload files.
    sys.stdout.flush()
    sys.stderr.flush()

    logging.shutdown()

    os._exit(exit_status)
    # sys.exit(exit_status)<|MERGE_RESOLUTION|>--- conflicted
+++ resolved
@@ -251,7 +251,7 @@
 
         try:
             self.api.authorize_account(realm, args.accountId, args.applicationKey)
-<<<<<<< HEAD
+
             allowed = self.api.account_info.get_allowed()
             if 'listBuckets' not in allowed['capabilities']:
                 logger.exception(
@@ -260,32 +260,23 @@
                 self._print_stderr(
                     'ERROR: application key has no listBuckets capability, which is required for the b2 command-line tool'
                 )
+                self.api.account_info.clear()
                 return 1
             if allowed['bucketId'] is not None and allowed['bucketName'] is None:
                 logger.exception(
                     'ConsoleTool has bucket-restricted key and the bucket does not exist'
                 )
                 self._print_stderr(
-                    'ERROR: application key is restricted to a bucket that no longer exists'
+                    "ERROR: application key is restricted to bucket id '%s', which no longer exists"
+                    % (allowed['bucketId'],)
                 )
+                self.api.account_info.clear()
                 return 1
             return 0
-=======
->>>>>>> a0395d84
         except B2Error as e:
             logger.exception('ConsoleTool account authorization error')
             self._print_stderr('ERROR: unable to authorize account: ' + str(e))
             return 1
-
-        allowed = self.api.account_info.get_allowed()
-        if 'listBuckets' not in allowed['capabilities']:
-            self._print_stderr(
-                'ERROR: application key does not have listBuckets capability, which this b2 tool requires'
-            )
-            self.api.account_info.clear()
-            return 1
-
-        return 0
 
 
 class CancelAllUnfinishedLargeFiles(Command):
