######################################################################
#
# File: b2sdk/raw_simulator.py
#
# Copyright 2019 Backblaze Inc. All Rights Reserved.
#
# License https://www.backblaze.com/using_b2_code.html
#
######################################################################

import collections
<<<<<<< HEAD
import random
=======
import io
>>>>>>> d1098c1d
import re
import time
import threading

import six
from six.moves import range

from .b2http import ResponseContextManager
from .exception import (
    BadJson,
    BadUploadUrl,
    ChecksumMismatch,
    Conflict,
    DuplicateBucketName,
    FileNotPresent,
    InvalidAuthToken,
    InvalidMetadataDirective,
    MissingPart,
    NonExistentBucket,
    Unauthorized,
    UnsatisfiableRange,
)
<<<<<<< HEAD
from .raw_api import AbstractRawApi, HEX_DIGITS_AT_END, MetadataDirectiveMode, set_token_type, TokenType
from .utils import b2_url_decode, b2_url_encode, ConcurrentUsedAuthTokenGuard
=======
from .stream.hashing import StreamWithHash
from .raw_api import AbstractRawApi, HEX_DIGITS_AT_END, MetadataDirectiveMode
from .utils import b2_url_decode, b2_url_encode
>>>>>>> d1098c1d

ALL_CAPABILITES = [
    'listKeys',
    'writeKeys',
    'deleteKeys',
    'listBuckets',
    'writeBuckets',
    'deleteBuckets',
    'listFiles',
    'readFiles',
    'shareFiles',
    'writeFiles',
    'deleteFiles',
]


def get_bytes_range(data_bytes, bytes_range):
    """ Slice bytes array using bytes range """
    if bytes_range is None:
        return data_bytes
    if bytes_range[0] > bytes_range[1]:
        raise UnsatisfiableRange()
    if bytes_range[0] < 0:
        raise UnsatisfiableRange()
    if bytes_range[1] > len(data_bytes):
        raise UnsatisfiableRange()
    return data_bytes[bytes_range[0]:bytes_range[1]]


class KeySimulator(object):
    """
    Hold information about one application key, which can be either
    a master application key, or one created with create_key().
    """

    def __init__(
        self, account_id, name, application_key_id, key, capabilities, expiration_timestamp_or_none,
        bucket_id_or_none, bucket_name_or_none, name_prefix_or_none
    ):
        self.name = name
        self.account_id = account_id
        self.application_key_id = application_key_id
        self.key = key
        self.capabilities = capabilities
        self.expiration_timestamp_or_none = expiration_timestamp_or_none
        self.bucket_id_or_none = bucket_id_or_none
        self.name_prefix_or_none = name_prefix_or_none

    def as_key(self):
        return dict(
            accountId=self.account_id,
            bucketId=self.bucket_id_or_none,
            applicationKey=self.key,
            applicationKeyId=self.application_key_id,
            capabilities=self.capabilities,
            expirationTimestamp=self.expiration_timestamp_or_none,
            keyName=self.name,
            namePrefix=self.name_prefix_or_none,
        )

    def as_created_key(self):
        """
        Return the dict returned by b2_create_key.

        This is just like the one for b2_list_keys, but also includes the secret key.
        """
        result = self.as_key()
        result['applicationKey'] = self.key
        return result

    def get_allowed(self):
        """
        Return the 'allowed' structure to include in the response from b2_authorize_account.
        """
        return dict(
            bucketId=self.bucket_id_or_none,
            capabilities=self.capabilities,
            namePrefix=self.name_prefix_or_none,
        )


class PartSimulator(object):
    def __init__(self, file_id, part_number, content_length, content_sha1, part_data):
        self.file_id = file_id
        self.part_number = part_number
        self.content_length = content_length
        self.content_sha1 = content_sha1
        self.part_data = part_data

    def as_list_parts_dict(self):
        return dict(
            fileId=self.file_id,
            partNumber=self.part_number,
            contentLength=self.content_length,
            contentSha1=self.content_sha1
        )  # yapf: disable


class FileSimulator(object):
    """
    One of three: an unfinished large file, a finished file, or a deletion marker.
    """

    def __init__(
        self,
        account_id,
        bucket_id,
        file_id,
        action,
        name,
        content_type,
        content_sha1,
        file_info,
        data_bytes,
        upload_timestamp,
        range_=None
    ):
        self.account_id = account_id
        self.bucket_id = bucket_id
        self.file_id = file_id
        self.action = action
        self.name = name
        if data_bytes is not None:
            self.content_length = len(data_bytes)
        self.content_type = content_type
        self.content_sha1 = content_sha1
        self.file_info = file_info
        self.data_bytes = data_bytes
        self.upload_timestamp = upload_timestamp
        self.range_ = range_

        if action == 'start':
            self.parts = []

    def sort_key(self):
        """
        Return a key that can be used to sort the files in a
        bucket in the order that b2_list_file_versions returns them.
        """
        return (self.name, self.file_id)

    def as_download_headers(self, range_=None):
        if self.data_bytes is None:
            content_length = 0
        elif range_ is not None:
            if range_[1] >= len(self.data_bytes):  # requested too much
                content_length = len(self.data_bytes)
            else:
                content_length = range_[1] - range_[0] + 1
        else:
            content_length = len(self.data_bytes)
        headers = {
            'content-length': content_length,
            'content-type': self.content_type,
            'x-bz-content-sha1': self.content_sha1,
            'x-bz-upload-timestamp': self.upload_timestamp,
            'x-bz-file-id': self.file_id,
            'x-bz-file-name': self.name,
        }
        if range_ is not None:
            headers['Content-Range'] = 'bytes %d-%d/%d' % (
                range_[0], range_[0] + content_length, len(self.data_bytes)
            )  # yapf: disable
        for key, value in six.iteritems(self.file_info):
            headers['x-bz-info-' + key] = value
        return headers

    def as_upload_result(self):
        return dict(
            fileId=self.file_id,
            fileName=self.name,
            accountId=self.account_id,
            bucketId=self.bucket_id,
            contentLength=len(self.data_bytes) if self.data_bytes is not None else 0,
            contentType=self.content_type,
            contentSha1=self.content_sha1,
            fileInfo=self.file_info,
            action=self.action,
            uploadTimestamp=self.upload_timestamp
        )  # yapf: disable

    def as_list_files_dict(self):
        return dict(
            fileId=self.file_id,
            fileName=self.name,
            contentLength=len(self.data_bytes) if self.data_bytes is not None else 0,
            contentType=self.content_type,
            contentSha1=self.content_sha1,
            fileInfo=self.file_info,
            action=self.action,
            uploadTimestamp=self.upload_timestamp
        )  # yapf: disable

    def as_start_large_file_result(self):
        return dict(
            fileId=self.file_id,
            fileName=self.name,
            accountId=self.account_id,
            bucketId=self.bucket_id,
            contentType=self.content_type,
            fileInfo=self.file_info,
            uploadTimestamp=self.upload_timestamp
        )  # yapf: disable

    def add_part(self, part_number, part):
        while len(self.parts) < part_number + 1:
            self.parts.append(None)
        self.parts[part_number] = part

    def finish(self, part_sha1_array):
        last_part_number = max(part.part_number for part in self.parts if part is not None)
        for part_number in six.moves.range(1, last_part_number + 1):
            if self.parts[part_number] is None:
                raise MissingPart(part_number)
        my_part_sha1_array = [
            self.parts[part_number].content_sha1
            for part_number in six.moves.range(1, last_part_number + 1)
        ]
        if part_sha1_array != my_part_sha1_array:
            raise ChecksumMismatch(
                'sha1', expected=str(part_sha1_array), actual=str(my_part_sha1_array)
            )
        self.data_bytes = six.b('').join(
            self.parts[part_number].part_data
            for part_number in six.moves.range(1, last_part_number + 1)
        )
        self.content_length = len(self.data_bytes)
        self.action = 'upload'

    def is_visible(self):
        """
        Does this file show up in b2_list_file_names?
        """
        return self.action == 'upload'

    def list_parts(self, start_part_number, max_part_count):
        start_part_number = start_part_number or 1
        max_part_count = max_part_count or 100
        parts = [
            part.as_list_parts_dict()
            for part in self.parts if part is not None and start_part_number <= part.part_number
        ]
        if len(parts) <= max_part_count:
            next_part_number = None
        else:
            next_part_number = parts[max_part_count]['partNumber']
            parts = parts[:max_part_count]
        return dict(parts=parts, nextPartNumber=next_part_number)


FakeRequest = collections.namedtuple('FakeRequest', 'url headers')


class FakeResponse(object):
    def __init__(self, file_sim, url, range_=None):
        self.data_bytes = file_sim.data_bytes
        self.headers = file_sim.as_download_headers(range_)
        self.url = url
        self.range_ = range_
        if range_ is not None:
            self.data_bytes = self.data_bytes[range_[0]:range_[1] + 1]

    def iter_content(self, chunk_size=1):
        start = 0
        while start <= len(self.data_bytes):
            yield self.data_bytes[start:start + chunk_size]
            start += chunk_size

    @property
    def request(self):
        headers = {}
        if self.range_ is not None:
            headers['Range'] = '%s-%s' % self.range_
        return FakeRequest(self.url, headers)

    def close(self):
        pass


class BucketSimulator(object):

    # File IDs start at 9999 and count down, so they sort in the order
    # returned by list_file_versions. The IDs are strings.
    FIRST_FILE_NUMBER = 9999

    FIRST_FILE_ID = str(FIRST_FILE_NUMBER)

    FILE_SIMULATOR_CLASS = FileSimulator
    RESPONSE_CLASS = FakeResponse

    def __init__(
        self,
        account_id,
        bucket_id,
        bucket_name,
        bucket_type,
        bucket_info=None,
        cors_rules=None,
        lifecycle_rules=None,
        options_set=None
    ):
        assert bucket_type in ['allPrivate', 'allPublic']
        self.account_id = account_id
        self.bucket_name = bucket_name
        self.bucket_id = bucket_id
        self.bucket_type = bucket_type
        self.bucket_info = bucket_info or {}
        self.cors_rules = cors_rules or []
        self.lifecycle_rules = lifecycle_rules or []
        self.options_set = options_set or set()
        self.revision = 1
        self.upload_url_counter = iter(range(200))
        # File IDs count down, so that the most recent will come first when they are sorted.
        self.file_id_counter = iter(range(self.FIRST_FILE_NUMBER, 0, -1))
        self.upload_timestamp_counter = iter(range(5000, 9999))
        self.file_id_to_file = dict()
        # It would be nice to use an OrderedDict for this, but 2.6 doesn't have it.
        self.file_name_and_id_to_file = dict()

    def bucket_dict(self):
        return dict(
            accountId=self.account_id,
            bucketName=self.bucket_name,
            bucketId=self.bucket_id,
            bucketType=self.bucket_type,
            bucketInfo=self.bucket_info,
            corsRules=self.cors_rules,
            lifecycleRules=self.lifecycle_rules,
            options=self.options_set,
            revision=self.revision,
        )

    def cancel_large_file(self, file_id):
        file_sim = self.file_id_to_file[file_id]
        key = (file_sim.name, file_id)
        del self.file_name_and_id_to_file[key]
        del self.file_id_to_file[file_id]
        return dict(
            accountId=self.account_id,
            bucketId=self.bucket_id,
            fileId=file_id,
            fileName=file_sim.name
        )  # yapf: disable

    def delete_file_version(self, file_id, file_name):
        key = (file_name, file_id)
        file_sim = self.file_name_and_id_to_file[key]
        del self.file_name_and_id_to_file[key]
        del self.file_id_to_file[file_id]
        return dict(fileId=file_id, fileName=file_name, uploadTimestamp=file_sim.upload_timestamp)

    def download_file_by_id(self, file_id, url, range_=None):
        file_sim = self.file_id_to_file[file_id]
        return self._download_file_sim(file_sim, url, range_=range_)

    def download_file_by_name(self, file_name, url, range_=None):
        files = self.list_file_names(file_name, 1)['files']
        if len(files) == 0:
            raise FileNotPresent(file_name)
        file_dict = files[0]
        if file_dict['fileName'] != file_name or file_dict['action'] != 'upload':
            raise FileNotPresent(file_name)
        file_sim = self.file_name_and_id_to_file[(file_name, file_dict['fileId'])]
        return self._download_file_sim(file_sim, url, range_=range_)

    def _download_file_sim(self, file_sim, url, range_=None):
        return ResponseContextManager(self.RESPONSE_CLASS(file_sim, url, range_))

    def finish_large_file(self, file_id, part_sha1_array):
        file_sim = self.file_id_to_file[file_id]
        file_sim.finish(part_sha1_array)
        return file_sim.as_upload_result()

    def get_file_info(self, file_id):
        return self.file_id_to_file[file_id].as_upload_result()

    def get_upload_url(self):
        upload_id = six.next(self.upload_url_counter)
        upload_url = 'https://upload.example.com/%s/%s' % (self.bucket_id, upload_id)
        return dict(bucketId=self.bucket_id, uploadUrl=upload_url, authorizationToken=upload_url)

    def get_upload_part_url(self, file_id):
        upload_url = 'https://upload.example.com/part/%s/%d' % (file_id, random.randint(1, 10**9))
        return dict(bucketId=self.bucket_id, uploadUrl=upload_url, authorizationToken=upload_url)

    def hide_file(self, file_name):
        file_id = self._next_file_id()
        file_sim = self.FILE_SIMULATOR_CLASS(
            self.account_id, self.bucket_id, file_id, 'hide', file_name, None, "none", {},
            six.b(''), six.next(self.upload_timestamp_counter)
        )
        self.file_id_to_file[file_id] = file_sim
        self.file_name_and_id_to_file[file_sim.sort_key()] = file_sim
        return file_sim.as_list_files_dict()

    def copy_file(
        self,
        file_id,
        new_file_name,
        bytes_range=None,
        metadata_directive=None,
        content_type=None,
        file_info=None,
        destination_bucket_id=None,
    ):
        if metadata_directive is not None:
            assert metadata_directive in tuple(MetadataDirectiveMode)
            if metadata_directive is MetadataDirectiveMode.COPY and (
                content_type is not None or file_info is not None
            ):
                raise InvalidMetadataDirective(
                    'content_type and file_info should be None when metadata_directive is COPY'
                )
            elif metadata_directive is MetadataDirectiveMode.REPLACE and content_type is None:
                raise InvalidMetadataDirective(
                    'content_type cannot be None when metadata_directive is REPLACE'
                )

        file_sim = self.file_id_to_file[file_id]
        new_file_id = self._next_file_id()

        data_bytes = get_bytes_range(file_sim.data_bytes, bytes_range)

        destination_bucket_id = destination_bucket_id or self.bucket_id
        copy_file_sim = self.FILE_SIMULATOR_CLASS(
            self.account_id, destination_bucket_id, new_file_id, 'copy', new_file_name,
            file_sim.content_type, file_sim.content_sha1, file_sim.file_info, data_bytes,
            six.next(self.upload_timestamp_counter)
        )

        if metadata_directive is MetadataDirectiveMode.REPLACE:
            copy_file_sim.content_type = content_type
            copy_file_sim.file_info = file_info or file_sim.file_info

        return copy_file_sim

    def list_file_names(self, start_file_name=None, max_file_count=None, prefix=None):
        assert prefix is None or start_file_name is None or start_file_name.startswith(prefix
                                                                                      ), locals()
        start_file_name = start_file_name or ''
        max_file_count = max_file_count or 100
        result_files = []
        next_file_name = None
        prev_file_name = None
        for key in sorted(six.iterkeys(self.file_name_and_id_to_file)):
            (file_name, file_id) = key
            assert file_id
            if start_file_name <= file_name and file_name != prev_file_name:
                if prefix is not None and not file_name.startswith(prefix):
                    break
                prev_file_name = file_name
                file_sim = self.file_name_and_id_to_file[key]
                if file_sim.is_visible():
                    result_files.append(file_sim.as_list_files_dict())
                    if len(result_files) == max_file_count:
                        next_file_name = file_sim.name + ' '
                        break
        return dict(files=result_files, nextFileName=next_file_name)

    def list_file_versions(
        self,
        start_file_name=None,
        start_file_id=None,
        max_file_count=None,
        prefix=None,
    ):
        assert prefix is None or start_file_name is None or start_file_name.startswith(prefix
                                                                                      ), locals()
        start_file_name = start_file_name or ''
        start_file_id = start_file_id or ''
        max_file_count = max_file_count or 100
        result_files = []
        next_file_name = None
        next_file_id = None
        for key in sorted(six.iterkeys(self.file_name_and_id_to_file)):
            (file_name, file_id) = key
            if (start_file_name <
                file_name) or (start_file_name == file_name and start_file_id <= file_id):
                file_sim = self.file_name_and_id_to_file[key]
                if prefix is not None and not file_name.startswith(prefix):
                    break
                result_files.append(file_sim.as_list_files_dict())
                if len(result_files) == max_file_count:
                    next_file_name = file_sim.name
                    next_file_id = str(int(file_id) + 1)
                    break
        return dict(files=result_files, nextFileName=next_file_name, nextFileId=next_file_id)

    def list_parts(self, file_id, start_part_number, max_part_count):
        file_sim = self.file_id_to_file[file_id]
        return file_sim.list_parts(start_part_number, max_part_count)

    def list_unfinished_large_files(self, start_file_id=None, max_file_count=None, prefix=None):
        start_file_id = start_file_id or self.FIRST_FILE_ID
        max_file_count = max_file_count or 100
        all_unfinished_ids = set(
            k for (k, v) in six.iteritems(self.file_id_to_file)
            if v.action == 'start' and k <= start_file_id and
            (prefix is None or v.name.startswith(prefix))
        )
        ids_in_order = sorted(all_unfinished_ids, reverse=True)
        file_dict_list = [
            dict(
                fileId=file_sim.file_id,
                fileName=file_sim.name,
                accountId=file_sim.account_id,
                bucketId=file_sim.bucket_id,
                contentType=file_sim.content_type,
                fileInfo=file_sim.file_info
            )
            for file_sim in (
                self.file_id_to_file[file_id] for file_id in ids_in_order[:max_file_count]
            )
        ]  # yapf: disable
        next_file_id = None
        if len(file_dict_list) == max_file_count:
            next_file_id = str(int(file_dict_list[-1]['fileId']) - 1)
        return dict(files=file_dict_list, nextFileId=next_file_id)

    def start_large_file(self, file_name, content_type, file_info):
        file_id = self._next_file_id()
        file_sim = self.FILE_SIMULATOR_CLASS(
            self.account_id, self.bucket_id, file_id, 'start', file_name, content_type, 'none',
            file_info, None, six.next(self.upload_timestamp_counter)
        )  # yapf: disable
        self.file_id_to_file[file_id] = file_sim
        self.file_name_and_id_to_file[file_sim.sort_key()] = file_sim
        return file_sim.as_start_large_file_result()

    def update_bucket(
        self,
        bucket_type=None,
        bucket_info=None,
        cors_rules=None,
        lifecycle_rules=None,
        if_revision_is=None
    ):
        if if_revision_is is not None and self.revision != if_revision_is:
            raise Conflict()

        if bucket_type is not None:
            self.bucket_type = bucket_type
        if bucket_info is not None:
            self.bucket_info = bucket_info
        if cors_rules is not None:
            self.cors_rules = cors_rules
        if lifecycle_rules is not None:
            self.lifecycle_rules = lifecycle_rules
        self.revision += 1
        return self.bucket_dict()

    def upload_file(
        self, upload_id, upload_auth_token, file_name, content_length, content_type, content_sha1,
        file_infos, data_stream
    ):
        data_bytes = data_stream.read()
        assert len(data_bytes) == content_length
        if content_sha1 == HEX_DIGITS_AT_END:
            content_sha1 = data_bytes[-40:].decode()
            data_bytes = data_bytes[0:-40]
            content_length -= 40
        file_id = self._next_file_id()
        file_sim = self.FILE_SIMULATOR_CLASS(
            self.account_id, self.bucket_id, file_id, 'upload', file_name, content_type,
            content_sha1, file_infos, data_bytes, six.next(self.upload_timestamp_counter)
        )
        self.file_id_to_file[file_id] = file_sim
        self.file_name_and_id_to_file[file_sim.sort_key()] = file_sim
        return file_sim.as_upload_result()

    def upload_part(self, file_id, part_number, content_length, sha1_sum, input_stream):
        file_sim = self.file_id_to_file[file_id]
        part_data = input_stream.read()
        assert len(part_data) == content_length
        if sha1_sum == HEX_DIGITS_AT_END:
            sha1_sum = part_data[-40:].decode()
            part_data = part_data[0:-40]
            content_length -= 40
        part = PartSimulator(file_sim.file_id, part_number, content_length, sha1_sum, part_data)
        file_sim.add_part(part_number, part)
        return dict(
            fileId=file_id,
            partNumber=part_number,
            contentLength=content_length,
            contentSha1=sha1_sum
        )  # yapf: disable

    def _next_file_id(self):
        return str(six.next(self.file_id_counter))


class RawSimulator(AbstractRawApi):
    """
    Implement the same interface as B2RawApi by simulating all of the
    calls and keeping state in memory.

    The intended use for this class is for unit tests that test things
    built on top of B2RawApi.
    """

    BUCKET_SIMULATOR_CLASS = BucketSimulator
    API_URL = 'http://api.example.com'
    DOWNLOAD_URL = 'http://download.example.com'

    MIN_PART_SIZE = 200

    # This is the maximum duration in seconds that an application key can be valid (1000 days).
    MAX_DURATION_IN_SECONDS = 86400000

    UPLOAD_PART_MATCHER = re.compile('https://upload.example.com/part/([^/]*)')
    UPLOAD_URL_MATCHER = re.compile(r'https://upload.example.com/([^/]*)/([^/]*)')
    DOWNLOAD_URL_MATCHER = re.compile(
        DOWNLOAD_URL + '(?:' + '|'.join(
            (
                '/b2api/v[0-9]+/b2_download_file_by_id\?fileId=(?P<file_id>[^/]+)',
                '/file/(?P<bucket_name>[^/]+)/(?P<file_name>.+)',
            )
        ) + ')$'
    )  # yapf: disable

    def __init__(self):
        # Map from application_key_id to KeySimulator.
        # The entry for the master application key ID is for the master application
        # key for the account, and the entries with non-master application keys
        # are for keys created b2 createKey().
        self.key_id_to_key = dict()

        # Map from auth token to the KeySimulator for it.
        self.auth_token_to_key = dict()

        # Set of auth tokens that have expired
        self.expired_auth_tokens = set()

        # Map from auth token to a lock that upload procedure acquires
        # when utilizing the token
        self.currently_used_auth_tokens = collections.defaultdict(threading.Lock)

        # Counter for generating auth tokens.
        self.auth_token_counter = 0

        # Counter for generating account IDs an their matching master application keys.
        self.account_counter = 0

        self.bucket_name_to_bucket = dict()
        self.bucket_id_to_bucket = dict()
        self.bucket_id_counter = iter(range(100))
        self.file_id_to_bucket_id = {}
        self.all_application_keys = []
        self.app_key_counter = 0
        self.upload_errors = []

    def expire_auth_token(self, auth_token):
        """
        Simulate the auth token expiring.

        The next call that tries to use this auth token will get an
        auth_token_expired error.
        """
        assert auth_token in self.auth_token_to_key
        self.expired_auth_tokens.add(auth_token)

    def create_account(self):
        """
        Return (accountId, masterApplicationKey) for a newly created account.
        """
        # Pick the IDs for the account and the key
        account_id = 'account-%d' % (self.account_counter,)
        master_key = 'masterKey-%d' % (self.account_counter,)
        self.account_counter += 1

        # Create the key
        self.key_id_to_key[account_id] = KeySimulator(
            account_id=account_id,
            name='master',
            application_key_id=account_id,
            key=master_key,
            capabilities=ALL_CAPABILITES,
            expiration_timestamp_or_none=None,
            bucket_id_or_none=None,
            bucket_name_or_none=None,
            name_prefix_or_none=None,
        )

        # Return the info
        return (account_id, master_key)

    def set_upload_errors(self, errors):
        """
        Store a sequence of exceptions to raise on upload.  Each one will
        be raised in turn, until they are all gone.  Then the next upload
        will succeed.
        """
        assert len(self.upload_errors) == 0
        self.upload_errors = errors

    def authorize_account(self, realm_url, application_key_id, application_key):
        key_sim = self.key_id_to_key.get(application_key_id)
        if key_sim is None:
            raise InvalidAuthToken('application key ID not valid', 'unauthorized')
        if application_key != key_sim.key:
            raise InvalidAuthToken('secret key is wrong', 'unauthorized')
        auth_token = 'auth_token_%d' % (self.auth_token_counter,)
        self.auth_token_counter += 1
        self.auth_token_to_key[auth_token] = key_sim
        allowed = key_sim.get_allowed()
        bucketId = allowed.get('bucketId')
        if (bucketId is not None) and (bucketId in self.bucket_id_to_bucket):
            allowed['bucketName'] = self.bucket_id_to_bucket[bucketId].bucket_name
        else:
            allowed['bucketName'] = None
        return dict(
            accountId=key_sim.account_id,
            authorizationToken=auth_token,
            apiUrl=self.API_URL,
            downloadUrl=self.DOWNLOAD_URL,
            recommendedPartSize=self.MIN_PART_SIZE,
            absoluteMinimumPartSize=self.MIN_PART_SIZE,
            allowed=allowed,
        )

    def cancel_large_file(self, api_url, account_auth_token, file_id):
        bucket_id = self.file_id_to_bucket_id[file_id]
        bucket = self._get_bucket_by_id(bucket_id)
        self._assert_account_auth(api_url, account_auth_token, bucket.account_id, 'writeFiles')
        return bucket.cancel_large_file(file_id)

    def create_bucket(
        self,
        api_url,
        account_auth_token,
        account_id,
        bucket_name,
        bucket_type,
        bucket_info=None,
        cors_rules=None,
        lifecycle_rules=None
    ):
        if not re.match(r'^[-a-zA-Z0-9]*$', bucket_name):
            raise BadJson('illegal bucket name: ' + bucket_name)
        self._assert_account_auth(api_url, account_auth_token, account_id, 'writeBuckets')
        if bucket_name in self.bucket_name_to_bucket:
            raise DuplicateBucketName(bucket_name)
        bucket_id = 'bucket_' + str(six.next(self.bucket_id_counter))
        bucket = self.BUCKET_SIMULATOR_CLASS(
            account_id, bucket_id, bucket_name, bucket_type, bucket_info, cors_rules,
            lifecycle_rules
        )
        self.bucket_name_to_bucket[bucket_name] = bucket
        self.bucket_id_to_bucket[bucket_id] = bucket
        return bucket.bucket_dict()

    def create_key(
        self, api_url, account_auth_token, account_id, capabilities, key_name,
        valid_duration_seconds, bucket_id, name_prefix
    ):
        if not re.match(r'^[A-Za-z0-9-]{1,100}$', key_name):
            raise BadJson('illegal key name: ' + key_name)
        if valid_duration_seconds is not None:
            if valid_duration_seconds < 1 or valid_duration_seconds > self.MAX_DURATION_IN_SECONDS:
                raise BadJson(
                    'valid duration must be greater than 0, and less than 1000 days in seconds'
                )
        self._assert_account_auth(api_url, account_auth_token, account_id, 'writeKeys')

        if valid_duration_seconds is None:
            expiration_timestamp_or_none = None
        else:
            expiration_timestamp_or_none = int(time.time() + valid_duration_seconds)

        index = self.app_key_counter
        self.app_key_counter += 1
        application_key_id = 'appKeyId%d' % (index,)
        app_key = 'appKey%d' % (index,)
        if bucket_id is None:
            bucket_name_or_none = None
        else:
            bucket_name_or_none = self._get_bucket_by_id(bucket_id).bucket_name
        key_sim = KeySimulator(
            account_id=account_id,
            name=key_name,
            application_key_id=application_key_id,
            key=app_key,
            capabilities=capabilities,
            expiration_timestamp_or_none=expiration_timestamp_or_none,
            bucket_id_or_none=bucket_id,
            bucket_name_or_none=bucket_name_or_none,
            name_prefix_or_none=name_prefix
        )
        self.key_id_to_key[application_key_id] = key_sim
        self.all_application_keys.append(key_sim)
        return key_sim.as_created_key()

    def delete_file_version(self, api_url, account_auth_token, file_id, file_name):
        bucket_id = self.file_id_to_bucket_id[file_id]
        bucket = self._get_bucket_by_id(bucket_id)
        self._assert_account_auth(api_url, account_auth_token, bucket.account_id, 'deleteFiles')
        return bucket.delete_file_version(file_id, file_name)

    def delete_bucket(self, api_url, account_auth_token, account_id, bucket_id):
        self._assert_account_auth(api_url, account_auth_token, account_id, 'deleteBuckets')
        bucket = self._get_bucket_by_id(bucket_id)
        del self.bucket_name_to_bucket[bucket.bucket_name]
        del self.bucket_id_to_bucket[bucket_id]
        return bucket.bucket_dict()

    def download_file_from_url(self, account_auth_token_or_none, url, range_=None):
        # TODO: check auth token if bucket is not public
        matcher = self.DOWNLOAD_URL_MATCHER.match(url)
        assert matcher is not None, url
        groupdict = matcher.groupdict()
        file_id = groupdict['file_id']
        bucket_name = groupdict['bucket_name']
        file_name = groupdict['file_name']
        if file_id is not None:
            bucket_id = self.file_id_to_bucket_id[file_id]
            bucket = self._get_bucket_by_id(bucket_id)
            return bucket.download_file_by_id(file_id, range_=range_, url=url)
        elif bucket_name is not None and file_name is not None:
            bucket = self._get_bucket_by_name(bucket_name)
            return bucket.download_file_by_name(b2_url_decode(file_name), range_=range_, url=url)
        else:
            assert False

    def delete_key(self, api_url, account_auth_token, application_key_id):
        assert api_url == self.API_URL
        return dict(
            accountId='accountId',
            applicationKeyId=application_key_id,
            keyName='keyName',
            capabilities=['listBuckets', 'readBuckets', 'writeBuckets']
        )

    def finish_large_file(self, api_url, account_auth_token, file_id, part_sha1_array):
        bucket_id = self.file_id_to_bucket_id[file_id]
        bucket = self._get_bucket_by_id(bucket_id)
        self._assert_account_auth(api_url, account_auth_token, bucket.account_id, 'writeFiles')
        return bucket.finish_large_file(file_id, part_sha1_array)

    def get_download_authorization(
        self, api_url, account_auth_token, bucket_id, file_name_prefix, valid_duration_in_seconds
    ):
        bucket = self._get_bucket_by_id(bucket_id)
        self._assert_account_auth(api_url, account_auth_token, bucket.account_id, 'shareFiles')
        return {
            'bucketId':
                bucket_id,
            'fileNamePrefix':
                file_name_prefix,
            'authorizationToken':
                'fake_download_auth_token_%s_%s_%d' % (
                    bucket_id,
                    b2_url_encode(file_name_prefix),
                    valid_duration_in_seconds,
                )
        }

    def get_file_info(self, api_url, account_auth_token, file_id):
        bucket_id = self.file_id_to_bucket_id[file_id]
        bucket = self._get_bucket_by_id(bucket_id)
        return bucket.get_file_info(file_id)

    def get_upload_url(self, api_url, account_auth_token, bucket_id):
        bucket = self._get_bucket_by_id(bucket_id)
        self._assert_account_auth(api_url, account_auth_token, bucket.account_id, 'writeFiles')
        return self._get_bucket_by_id(bucket_id).get_upload_url()

    def get_upload_part_url(self, api_url, account_auth_token, file_id):
        bucket_id = self.file_id_to_bucket_id[file_id]
        bucket = self._get_bucket_by_id(bucket_id)
        self._assert_account_auth(api_url, account_auth_token, bucket.account_id, 'writeFiles')
        return self._get_bucket_by_id(bucket_id).get_upload_part_url(file_id)

    def hide_file(self, api_url, account_auth_token, bucket_id, file_name):
        bucket = self._get_bucket_by_id(bucket_id)
        self._assert_account_auth(api_url, account_auth_token, bucket.account_id, 'writeFiles')
        response = bucket.hide_file(file_name)
        self.file_id_to_bucket_id[response['fileId']] = bucket_id
        return response

    def copy_file(
        self,
        api_url,
        account_auth_token,
        source_file_id,
        new_file_name,
        bytes_range=None,
        metadata_directive=None,
        content_type=None,
        file_info=None,
        destination_bucket_id=None,
    ):
        bucket_id = self.file_id_to_bucket_id[source_file_id]
        bucket = self._get_bucket_by_id(bucket_id)
        self._assert_account_auth(api_url, account_auth_token, bucket.account_id, 'writeFiles')
        copy_file_sim = bucket.copy_file(
            source_file_id,
            new_file_name,
            bytes_range,
            metadata_directive,
            content_type,
            file_info,
            destination_bucket_id,
        )

        if destination_bucket_id:
            # TODO: Handle and raise proper exception after server docs get updated
            dest_bucket = self.bucket_id_to_bucket[destination_bucket_id]
            assert dest_bucket.account_id == bucket.account_id
        else:
            dest_bucket = bucket

        dest_bucket.file_id_to_file[copy_file_sim.file_id] = copy_file_sim
        dest_bucket.file_name_and_id_to_file[copy_file_sim.sort_key()] = copy_file_sim
        return copy_file_sim.as_upload_result()

    def copy_part(
        self,
        api_url,
        account_auth_token,
        source_file_id,
        large_file_id,
        part_number,
        bytes_range=None,
    ):
        src_bucket_id = self.file_id_to_bucket_id[source_file_id]
        src_bucket = self._get_bucket_by_id(src_bucket_id)
        dest_bucket_id = self.file_id_to_bucket_id[large_file_id]
        dest_bucket = self._get_bucket_by_id(dest_bucket_id)

        self._assert_account_auth(api_url, account_auth_token, dest_bucket.account_id, 'writeFiles')

        file_sim = src_bucket.file_id_to_file[source_file_id]
        data_bytes = get_bytes_range(file_sim.data_bytes, bytes_range)

        data_stream = StreamWithHash(io.BytesIO(data_bytes), len(data_bytes))
        content_length = len(data_stream)
        sha1_sum = HEX_DIGITS_AT_END

        return dest_bucket.upload_part(
            large_file_id, part_number, content_length, sha1_sum, data_stream
        )

    def list_buckets(
        self, api_url, account_auth_token, account_id, bucket_id=None, bucket_name=None
    ):
        # First, map the bucket name to a bucket_id, so that we can check auth.
        if bucket_name is None:
            bucket_id_for_auth = bucket_id
        else:
            bucket_id_for_auth = self._get_bucket_id_or_none_for_bucket_name(bucket_name)
        self._assert_account_auth(
            api_url, account_auth_token, account_id, 'listBuckets', bucket_id_for_auth
        )

        # Do the query
        sorted_buckets = [
            self.bucket_name_to_bucket[name]
            for name in sorted(six.iterkeys(self.bucket_name_to_bucket))
        ]
        bucket_list = [
            bucket.bucket_dict()
            for bucket in sorted_buckets if self._bucket_matches(bucket, bucket_id, bucket_name)
        ]
        return dict(buckets=bucket_list)

    def _get_bucket_id_or_none_for_bucket_name(self, bucket_name):
        for bucket in six.itervalues(self.bucket_name_to_bucket):
            if bucket.bucket_name == bucket_name:
                return bucket.bucket_id

    def _bucket_matches(self, bucket, bucket_id, bucket_name):
        return (
            (bucket_id is None or bucket.bucket_id == bucket_id) and
            (bucket_name is None or bucket.bucket_name == bucket_name)
        )

    def list_file_names(
        self,
        api_url,
        account_auth_token,
        bucket_id,
        start_file_name=None,
        max_file_count=None,
        prefix=None,
    ):
        bucket = self._get_bucket_by_id(bucket_id)
        self._assert_account_auth(
            api_url,
            account_auth_token,
            bucket.account_id,
            'listFiles',
            bucket_id=bucket_id,
            file_name=prefix,
        )
        return bucket.list_file_names(start_file_name, max_file_count, prefix)

    def list_file_versions(
        self,
        api_url,
        account_auth_token,
        bucket_id,
        start_file_name=None,
        start_file_id=None,
        max_file_count=None,
        prefix=None,
    ):
        bucket = self._get_bucket_by_id(bucket_id)
        self._assert_account_auth(
            api_url,
            account_auth_token,
            bucket.account_id,
            'listFiles',
            bucket_id=bucket_id,
            file_name=prefix,
        )
        return bucket.list_file_versions(start_file_name, start_file_id, max_file_count, prefix)

    def list_keys(
        self,
        api_url,
        account_auth_token,
        account_id,
        max_key_count=1000,
        start_application_key_id=None
    ):
        self._assert_account_auth(api_url, account_auth_token, account_id, 'listKeys')
        keys = map(lambda key: key.as_key(), self.all_application_keys)
        return dict(keys=keys, nextKeyId=None)

    def list_parts(self, api_url, account_auth_token, file_id, start_part_number, max_part_count):
        bucket_id = self.file_id_to_bucket_id[file_id]
        bucket = self._get_bucket_by_id(bucket_id)
        self._assert_account_auth(api_url, account_auth_token, bucket.account_id, 'writeFiles')
        return bucket.list_parts(file_id, start_part_number, max_part_count)

    def list_unfinished_large_files(
        self,
        api_url,
        account_auth_token,
        bucket_id,
        start_file_id=None,
        max_file_count=None,
        prefix=None
    ):
        bucket = self._get_bucket_by_id(bucket_id)
        self._assert_account_auth(
            api_url, account_auth_token, bucket.account_id, 'listFiles', file_name=prefix
        )
        start_file_id = start_file_id or ''
        max_file_count = max_file_count or 100
        return bucket.list_unfinished_large_files(start_file_id, max_file_count, prefix)

    def start_large_file(
        self, api_url, account_auth_token, bucket_id, file_name, content_type, file_info
    ):
        bucket = self._get_bucket_by_id(bucket_id)
        self._assert_account_auth(api_url, account_auth_token, bucket.account_id, 'writeFiles')
        result = bucket.start_large_file(file_name, content_type, file_info)
        self.file_id_to_bucket_id[result['fileId']] = bucket_id
        return result

    def update_bucket(
        self,
        api_url,
        account_auth_token,
        account_id,
        bucket_id,
        bucket_type=None,
        bucket_info=None,
        cors_rules=None,
        lifecycle_rules=None,
        if_revision_is=None
    ):
        assert bucket_type or bucket_info
        bucket = self._get_bucket_by_id(bucket_id)
        self._assert_account_auth(api_url, account_auth_token, bucket.account_id, 'writeBuckets')
        return bucket.update_bucket(
            bucket_type=bucket_type,
            bucket_info=bucket_info,
            cors_rules=cors_rules,
            lifecycle_rules=lifecycle_rules,
            if_revision_is=if_revision_is
        )

    def upload_file(
        self, upload_url, upload_auth_token, file_name, content_length, content_type, content_sha1,
        file_infos, data_stream
    ):
        with ConcurrentUsedAuthTokenGuard(
            self.currently_used_auth_tokens[upload_auth_token], upload_auth_token
        ):
            assert upload_url == upload_auth_token
            url_match = self.UPLOAD_URL_MATCHER.match(upload_url)
            if url_match is None:
                raise BadUploadUrl(upload_url)
            if self.upload_errors:
                raise self.upload_errors.pop(0)
            bucket_id, upload_id = url_match.groups()
            bucket = self._get_bucket_by_id(bucket_id)
            response = bucket.upload_file(
                upload_id,
                upload_auth_token,
                file_name,
                content_length,
                content_type,
                content_sha1,
                file_infos,
                data_stream,
            )
            file_id = response['fileId']
            self.file_id_to_bucket_id[file_id] = bucket_id
        return response

    def upload_part(
        self, upload_url, upload_auth_token, part_number, content_length, sha1_sum, input_stream
    ):
        with ConcurrentUsedAuthTokenGuard(
            self.currently_used_auth_tokens[upload_auth_token], upload_auth_token
        ):
            url_match = self.UPLOAD_PART_MATCHER.match(upload_url)
            if url_match is None:
                raise BadUploadUrl(upload_url)
            file_id = url_match.group(1)
            bucket_id = self.file_id_to_bucket_id[file_id]
            bucket = self._get_bucket_by_id(bucket_id)
            part = bucket.upload_part(file_id, part_number, content_length, sha1_sum, input_stream)
        return part

    def _assert_account_auth(
        self, api_url, account_auth_token, account_id, capability, bucket_id=None, file_name=None
    ):
        key_sim = self.auth_token_to_key.get(account_auth_token)
        assert key_sim is not None
        assert api_url == self.API_URL
        assert account_id == key_sim.account_id
        if account_auth_token in self.expired_auth_tokens:
            raise InvalidAuthToken('auth token expired', 'auth_token_expired')
        if capability not in key_sim.capabilities:
            raise Unauthorized('', 'unauthorized')
        if key_sim.bucket_id_or_none is not None and key_sim.bucket_id_or_none != bucket_id:
            raise Unauthorized('', 'unauthorized')
        if key_sim.name_prefix_or_none is not None:
            if file_name is not None and not file_name.startswith(key_sim.name_prefix_or_none):
                raise Unauthorized('', 'unauthorized')

    def _get_bucket_by_id(self, bucket_id):
        if bucket_id not in self.bucket_id_to_bucket:
            raise NonExistentBucket(bucket_id)
        return self.bucket_id_to_bucket[bucket_id]

    def _get_bucket_by_name(self, bucket_name):
        if bucket_name not in self.bucket_name_to_bucket:
            raise NonExistentBucket(bucket_name)
        return self.bucket_name_to_bucket[bucket_name]<|MERGE_RESOLUTION|>--- conflicted
+++ resolved
@@ -9,11 +9,8 @@
 ######################################################################
 
 import collections
-<<<<<<< HEAD
+import io
 import random
-=======
-import io
->>>>>>> d1098c1d
 import re
 import time
 import threading
@@ -36,14 +33,9 @@
     Unauthorized,
     UnsatisfiableRange,
 )
-<<<<<<< HEAD
 from .raw_api import AbstractRawApi, HEX_DIGITS_AT_END, MetadataDirectiveMode, set_token_type, TokenType
 from .utils import b2_url_decode, b2_url_encode, ConcurrentUsedAuthTokenGuard
-=======
 from .stream.hashing import StreamWithHash
-from .raw_api import AbstractRawApi, HEX_DIGITS_AT_END, MetadataDirectiveMode
-from .utils import b2_url_decode, b2_url_encode
->>>>>>> d1098c1d
 
 ALL_CAPABILITES = [
     'listKeys',
