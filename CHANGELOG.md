# Changelog
All notable changes to this project will be documented in this file.

The format is based on [Keep a Changelog](https://keepachangelog.com/en/1.0.0/),
and this project adheres to [Semantic Versioning](https://semver.org/spec/v2.0.0.html).

This project uses [*towncrier*](https://towncrier.readthedocs.io/) and the changes for the 
upcoming release can be found in [changelog.d](changelog.d).

<!-- towncrier release notes start -->

## [1.26.0](https://github.com/Backblaze/b2-sdk-python/releases/tag/v1.26.0) - 2023-11-20


### Added

- Add `expires`, `content_disposition`, `content_encoding`, `content_language` arguments to various `Bucket` methods ([#357](https://github.com/Backblaze/b2-sdk-python/issues/357))

### Infrastructure

- Towncrier changelog generation - to avoid conflicts when simultaneously working on PRs
- Fix towncrier generated changelog to work with mindsers/changelog-reader-action


## [1.25.0](https://github.com/Backblaze/b2-sdk-python/releases/tag/v1.25.0) - 2023-11-15

### Added
- Add `*_PART_SIZE`, `BUCKET_NAME_*`, `STDOUT_FILEPATH` constants
- Add `points_to_fifo`, `points_to_stdout` functions

### Changed
- Mark `TempDir` as deprecated in favor of `tempfile.TemporaryDirectory`

### Fixed
<<<<<<< HEAD
* Fix ScanPoliciesManager support for compiled regexes
* Add missing import to Synchronizer docs example
=======
- Fix downloading to a non-seekable file, such as /dev/stdout
- Fix ScanPoliciesManager support for compiled regexes
>>>>>>> 15db41e9

### Infrastructure
- Fix readthedocs build by updating to v2 configuration schema
- Fix spellcheck erroring out on LICENSE file
- Fix snyk reporting vulnerability due to tornado package use in docs generation
- Deduplicate test_base files in test suite
- Refactor integration tests for better pytest compatibility & eager bucket cleanup

## [1.24.1](https://github.com/Backblaze/b2-sdk-python/releases/tag/v1.24.1) - 2023-09-27

### Fixed
- Fix missing key ID for large file encrypted with SSE-C
- Fix concatenating error message when message is None

## [1.24.0](https://github.com/Backblaze/b2-sdk-python/releases/tag/v1.24.0) - 2023-08-31

### Added
- 'bypass_governance' flag to delete_file_version

## [1.23.0](https://github.com/Backblaze/b2-sdk-python/releases/tag/v1.23.0) - 2023-08-10

### Added
- Add `get_file_info_by_name` to the B2Api class

### Fixed
- Require `typing_extensions` on Python 3.11 (already required on earlier versions) for better compatibility with pydantic v2
- Fix `RawSimulator` handling of `cache_control` parameter during tests.

## [1.22.1](https://github.com/Backblaze/b2-sdk-python/releases/tag/v1.22.1) - 2023-07-24

### Fixed
- Fix regression in dir exclusion patterns introduced in 1.22.0

## [1.22.0](https://github.com/Backblaze/b2-sdk-python/releases/tag/v1.22.0) - 2023-07-21

### Added
- Declare official support of Python 3.12
- Improved `lifecycle_rules` argument type annotations

### Deprecated
- Deprecate `file_infos` argument. Use `file_info` instead. Old argument name won't be supported in v3.

### Changed
- `version_utils` decorators now ignore `current_version` parameter to better fit `apiver` needs

### Fixed
- Circular symlinks no longer cause infinite loops when syncing a folder
- Fix crash on upload retry with unbound data source

### Infrastructure
- Remove unsupported PyPy versions (3.7, 3.8) from tests matrix and add PyPy 3.9 & 3.10 instead
- Replaced `pyflakes` with `ruff` for linting
- Refactored logic for resuming large file uploads to unify code paths, correct inconsistencies, and enhance configurability (#381)
- Automatically set copyright date when generating the docs
- Use modern type hints in documentation (achieved through combination of PEP 563 & 585 and `sphinx-autodoc-typehints`)

## [1.21.0](https://github.com/Backblaze/b2-sdk-python/releases/tag/v1.21.0) - 2023-04-17

### Added
- Add support for custom upload timestamp
- Add support for cache control header while uploading

### Infrastructure
- Remove dependency from `arrow`
- Build Python wheels for distribution

## [1.20.0](https://github.com/Backblaze/b2-sdk-python/releases/tag/v1.20.0) - 2023-03-23

### Added
- Add `use_cache` parameter to `B2Api.list_buckets`

### Changed
- Connection timeout is now being set explicitly

### Fixed
- Small files downloaded twice

### Infrastructure
- Disable changelog verification for dependabot PRs

## [1.19.0](https://github.com/Backblaze/b2-sdk-python/releases/tag/v1.19.0) - 2023-01-24

### Added
- Authorizing a key for a single bucket ensures that this bucket is cached
- `Bucket.ls` operation supports wildcard matching strings
- Documentation for `AbstractUploadSource` and its children
- `InvalidJsonResponse` when the received error is not a proper JSON document
- Raising `PotentialS3EndpointPassedAsRealm` when a specific misconfiguration is suspected
- Add `large_file_sha1` support
- Add support for incremental upload and sync
- Ability to stream data from an unbound source to B2 (for example stdin)

### Fixed
- Removed information about replication being in closed beta
- Don't throw raw `OSError` exceptions when using `DownloadedFile.save_to` to a path that doesn't exist, is a directory or the user doesn't have permissions to write to

### Infrastructure
- Additional tests for listing files/versions
- Ensured that changelog validation only happens on pull requests
- Upgraded GitHub actions checkout to v3, python-setup to v4
- Additional tests for `IncrementalHexDigester`

## [1.18.0](https://github.com/Backblaze/b2-sdk-python/releases/tag/v1.18.0) - 2022-09-20

### Added
- Logging performance summary of parallel download threads
- Add `max_download_streams_per_file` parameter to B2Api class and underlying structures
- Add `is_file_lock_enabled` parameter to `Bucket.update()` and related methods

### Fixed
- Replace `ReplicationScanResult.source_has_sse_c_enabled` with `source_encryption_mode`
- Fix `B2Api.get_key()` and `RawSimulator.delete_key()`
- Fix calling `CopySizeTooBig` exception

### Infrastructure
- Fix nox's deprecated `session.install()` calls
- Re-enable changelog validation in CI
- StatsCollector contains context managers for gathering performance statistics

## [1.17.3](https://github.com/Backblaze/b2-sdk-python/releases/tag/v1.17.3) - 2022-07-15

### Fixed
- Fix `FileVersion._get_upload_headers` when encryption key is `None`

### Infrastructure
- Fix download integration tests on non-production environments
- Add `B2_DEBUG_HTTP` env variable to enable network-level test debugging
- Disable changelog validation temporarily

## [1.17.2](https://github.com/Backblaze/b2-sdk-python/releases/tag/v1.17.2) - 2022-06-24

### Fixed
- Fix a race in progress reporter
- Fix import of replication

## [1.17.1](https://github.com/Backblaze/b2-sdk-python/releases/tag/v1.17.1) - 2022-06-23 [YANKED]

### Fixed
- Fix importing scan module

## [1.17.0](https://github.com/Backblaze/b2-sdk-python/releases/tag/v1.17.0) - 2022-06-23 [YANKED]

As in version 1.16.0, the replication API may still be unstable, however
no backward-incompatible changes are planned at this point.

### Added
- Add `included_sources` module for keeping track of included modified third-party libraries
- Add `include_existing_files` parameter to `ReplicationSetupHelper`
- Add `get_b2sdk_doc_urls` function for extraction of external documentation URLs during runtime

### Changed
- Downloading compressed files with `Content-Encoding` header set no longer causes them to be decompressed on the fly - it's an option
- Change the per part retry limit from 5 to 20 for data transfer operations. Please note that the retry system is not considered to be a part of the public interface and is subject to be adjusted
- Do not wait more than 64 seconds between retry attempts (unless server asks for it)
- On longer failures wait an additional (random, up to 1s) amount of time to prevent client synchronization
- Flatten `ReplicationConfiguration` interface
- Reorder actions of `ReplicationSetupHelper` to avoid zombie rules

### Fixed
- Fix: downloading compressed files and decompressing them on the fly now does not cause a TruncatedOutput error
- Fix `AccountInfo.is_master_key()`
- Fix docstring of `SqliteAccountInfo`
- Fix lifecycle rule type in the docs

### Infrastructure
- Add 3.11.0-beta.1 to CI
- Change Sphinx major version from 5 to 6
- Extract folder/bucket scanning into a new `scan` module
- Enable pip cache in CI

## [1.16.0](https://github.com/Backblaze/b2-sdk-python/releases/tag/v1.16.0) - 2022-04-27

This release contains a preview of replication support. It allows for basic
usage of B2 replication feature (currently in closed beta).

As the interface of the sdk (and the server api) may change, the replication
support shall be considered PRIVATE interface and should be used with caution.
Please consult the documentation on how to safely use the private api interface.

Expect substantial amount of work on sdk interface:
- The interface of `ReplicationConfiguration` WILL change
- The interface of `FileVersion.replication_status` MIGHT change
- The interface of `FileVersionDownload` MIGHT change

### Added
- Add basic replication support to `Bucket` and `FileVersion`
- Add `is_master_key()` method to `AbstractAccountInfo`
- Add `readBucketReplications` and `writeBucketReplications` to `ALL_CAPABILITIES`
- Add log tracing of `interpret_b2_error`
- Add `ReplicationSetupHelper`

### Fixed
- Fix license test on Windows
- Fix cryptic errors when running integration tests with a non-full key

## [1.15.0](https://github.com/Backblaze/b2-sdk-python/releases/tag/v1.15.0) - 2022-04-12

### Changed
- Don't run coverage in pypy in CI
- Introduce a common thread worker pool for all downloads
- Increase http timeout to 20min (for copy using 5GB parts)
- Remove inheritance from object (leftover from python2)
- Run unit tests on all CPUs

### Added
- Add pypy-3.8 to test matrix
- Add support for unverified checksum upload mode
- Add dedicated exception for unverified email
- Add a parameter to customize `sync_policy_manager`
- Add parameters to set the min/max part size for large file upload/copy methods
- Add CopySourceTooBig exception
- Add an option to set a custom file version class to `FileVersionFactory`
- Add an option for B2Api to turn off hash checking for downloaded files
- Add an option for B2Api to set write buffer size for `DownloadedFile.save_to` method
- Add support for multiple profile files for SqliteAccountInfo

### Fixed
- Fix copying objects larger than 1TB
- Fix uploading objects larger than 1TB
- Fix downloading files with unverified checksum
- Fix decoding in filename and file info of `DownloadVersion`
- Fix an off-by-one bug and other bugs in the Simulator copy functionality

### Removed
- Drop support for Python 3.5 and Python 3.6

## [1.14.1](https://github.com/Backblaze/b2-sdk-python/releases/tag/v1.14.1) - 2022-02-23

### Security
- Fix setting permissions for local sqlite database (thanks to Jan Schejbal for responsible disclosure!)

## [1.14.0](https://github.com/Backblaze/b2-sdk-python/releases/tag/v1.14.0) - 2021-12-23

### Fixed
- Relax constraint on arrow to allow for versions >= 1.0.2

## [1.13.0](https://github.com/Backblaze/b2-sdk-python/releases/tag/v1.13.0) - 2021-10-24

### Added
- Add support for Python 3.10

### Changed
- Update a list with all capabilities

### Fixed
- Fix pypy selector in CI

## [1.12.0](https://github.com/Backblaze/b2-sdk-python/releases/tag/v1.12.0) - 2021-08-06

### Changed
- The `importlib-metadata` requirement is less strictly bound now (just >=3.3.0 for python > 3.5).
- `B2Api` `update_file_legal_hold` and `update_file_retention_setting` now return the set values

### Added
- `BucketIdNotFound` thrown based on B2 cloud response
- `_clone` method to `FileVersion` and `DownloadVersion`
- `delete`, `update_legal_hold`, `update_retention` and `download` methods added to `FileVersion`

### Fixed
- FileSimulator returns special file info headers properly

### Removed
- One unused import.

## [1.11.0](https://github.com/Backblaze/b2-sdk-python/releases/tag/v1.11.0) - 2021-06-24

### Changed
- apiver `v2` interface released. `from b2sdk.v2 import ...` is now the recommended import,
  but `from b2sdk.v1 import ...` works as before

## [1.10.0](https://github.com/Backblaze/b2-sdk-python/releases/tag/v1.10.0) - 2021-06-23

### Added
- `get_fresh_state` method added to `FileVersion` and `Bucket`

### Changed
- `download_file_*` methods refactored to allow for inspecting DownloadVersion before downloading the whole file
- `B2Api.get_file_info` returns a `FileVersion` object in v2
- `B2RawApi` renamed to `B2RawHTTPApi`
- `B2HTTP` tests are now common
- `B2HttpApiConfig` class introduced to provide parameters like `user_agent_append` to `B2Api` without using internal classes in v2
- `Bucket.update` returns a `Bucket` object in v2
- `Bucket.ls` argument `show_versions` renamed to `latest_only` in v2
- `B2Api` application key methods refactored to operate with dataclasses instead of dicts in v2
- `B2Api.list_keys` is a generator lazily fetching all keys in v2
- `account_id` and `bucket_id` added to FileVersion

### Fixed
- Fix EncryptionSetting.from_response_headers
- Fix FileVersion.size and FileVersion.mod_time_millis type ambiguity
- Old buckets (from past tests) are cleaned up before running integration tests in a single thread

### Removed
- Remove deprecated `SyncReport` methods

## [1.9.0](https://github.com/Backblaze/b2-sdk-python/releases/tag/v1.9.0) - 2021-06-07

### Added
- `ScanPoliciesManager` is able to filter b2 files by upload timestamp

### Changed
- `Synchronizer.make_file_sync_actions` and `Synchronizer.make_folder_sync_actions` were made private in v2 interface
- Refactored `sync.file.*File` and `sync.file.*FileVersion` to `sync.path.*SyncPath` in v2
- Refactored `FileVersionInfo` to `FileVersion` in v2
- `ScanPoliciesManager` exclusion interface changed in v2
- `B2Api` unittests for v0, v1 and v2 are now common
- `B2Api.cancel_large_file` returns a `FileIdAndName` object instead of a `FileVersion` object in v2
- `FileVersion` has a mandatory `api` parameter in v2
- `B2Folder` holds a handle to B2Api
- `Bucket` unit tests for v1 and v2 are now common

### Fixed
- Fix call to incorrect internal api in `B2Api.get_download_url_for_file_name`

## [1.8.0](https://github.com/Backblaze/b2-sdk-python/releases/tag/v1.8.0) - 2021-05-21

### Added
- Add `get_bucket_name_or_none_from_bucket_id` to `AccountInfo` and `Cache`
- Add possibility to change realm during integration tests
- Add support for "file locks": file retention, legal hold and default bucket retention

### Fixed
- Cleanup sync errors related to directories
- Use proper error handling in `ScanPoliciesManager`
- Application key restriction message reverted to previous form
- Added missing apiver wrappers for FileVersionInfo
- Fix crash when Content-Range header is missing
- Pin dependency versions appropriately

### Changed
- `b2sdk.v1.sync` refactored to reflect `b2sdk.sync` structure
- Make `B2Api.get_bucket_by_id` return populated bucket objects in v2
- Add proper support of `recommended_part_size` and `absolute_minimum_part_size` in `AccountInfo`
- Refactored `minimum_part_size` to `recommended_part_size` (the value used stays the same)
- Encryption settings, types and providers are now part of the public API

### Removed
- Remove `Bucket.copy_file` and `Bucket.start_large_file`
- Remove `FileVersionInfo.format_ls_entry` and `FileVersionInfo.format_folder_ls_entry`

## [1.7.0](https://github.com/Backblaze/b2-sdk-python/releases/tag/v1.7.0) - 2021-04-22

### Added
- Add `__slots__` and `__eq__` to `FileVersionInfo` for memory usage optimization and ease of testing
- Add support for SSE-C server-side encryption mode
- Add support for `XDG_CONFIG_HOME` for determining the location of `SqliteAccountInfo` db file

### Changed
- `BasicSyncEncryptionSettingsProvider` supports different settings sets for reading and writing
- Refactored AccountInfo tests to a single file using pytest

### Fixed
- Fix clearing cache during `authorize_account`
- Fix `ChainedStream` (needed in `Bucket.create_file` etc.)
- Make tqdm-based progress reporters less jumpy and easier to read
- Fix emerger examples in docs

## [1.6.0](https://github.com/Backblaze/b2-sdk-python/releases/tag/v1.6.0) - 2021-04-08

### Added
- Fetch S3-compatible API URL from `authorize_account`

### Fixed
- Exclude packages inside the test package when installing
- Fix for server response change regarding SSE

## [1.5.0](https://github.com/Backblaze/b2-sdk-python/releases/tag/v1.5.0) - 2021-03-25

### Added
- Add `dependabot.yml`
- Add support for SSE-B2 server-side encryption mode

### Changed
- Add upper version limit for the requirements

### Fixed
- Pin `setuptools-scm<6.0` as `>=6.0` doesn't support Python 3.5

## [1.4.0](https://github.com/Backblaze/b2-sdk-python/releases/tag/v1.4.0) - 2021-03-03

### Changed
- Add an ability to provide `bucket_id` filter parameter for `list_buckets`
- Add `is_same_key` method to `AccountInfo`
- Add upper version limit for arrow dependency, because of a breaking change

### Fixed
- Fix docs autogen

## [1.3.0](https://github.com/Backblaze/b2-sdk-python/releases/tag/v1.3.0) - 2021-01-13

### Added
- Add custom exception for `403 transaction_cap_exceeded`
- Add `get_file_info_by_id` and `get_file_info_by_name` to `Bucket`
- `FileNotPresent` and `NonExistentBucket` now subclass new exceptions `FileOrBucketNotFound` and `ResourceNotFound`

### Changed
- Fix missing import in the synchronization example
- Use `setuptools-scm` for versioning
- Clean up CI steps

## [1.2.0](https://github.com/Backblaze/b2-sdk-python/releases/tag/v1.2.0) - 2020-11-03

### Added
- Add support for Python 3.9
- Support for bucket to bucket sync
- Add a possibility to append a string to the User-Agent in `B2Http`

### Changed
- Change default fetch count for `ls` to 10000

### Removed
- Drop Python 2 and Python 3.4 support :tada:
- Remove `--prefix` from `ls` (it didn't really work, use `folderName` argument)

### Fixed
- Allow to set an empty bucket info during the update
- Fix docs generation in CI

## [1.1.4](https://github.com/Backblaze/b2-sdk-python/releases/tag/v1.1.4) - 2020-07-15

### Added
- Allow specifying custom realm in B2Session.authorize_account

## [1.1.2](https://github.com/Backblaze/b2-sdk-python/releases/tag/v1.1.2) - 2020-07-06

### Fixed
- Fix upload part for file range on Python 2.7

## [1.1.0](https://github.com/Backblaze/b2-sdk-python/releases/tag/v1.1.0) - 2020-06-24

### Added
- Add `list_file_versions` method to buckets.
- Add server-side copy support for large files
- Add ability to synthesize objects from local and remote sources
- Add AuthInfoCache, InMemoryCache and AbstractCache to public interface
- Add ability to filter in ScanPoliciesManager based on modification time
- Add ScanPoliciesManager and SyncReport to public interface
- Add md5 checksum to FileVersionInfo
- Add more keys to dicts returned by as_dict() methods

### Changed
- Make sync treat hidden files as deleted
- Ignore urllib3 "connection pool is full" warning

### Removed
- Remove arrow warnings caused by https://github.com/crsmithdev/arrow/issues/612

### Fixed
- Fix handling of modification time of files

## [1.0.2](https://github.com/Backblaze/b2-sdk-python/releases/tag/v1.0.2) - 2019-10-15

### Changed
- Remove upper version limit for arrow dependency

## [1.0.0](https://github.com/Backblaze/b2-sdk-python/releases/tag/v1.0.0) - 2019-10-03

### Fixed
- Minor bug fix.

## [1.0.0](https://github.com/Backblaze/b2-sdk-python/releases/tag/v1.0.0)-rc1 - 2019-07-09

### Deprecated
- Deprecate some transitional method names to v0 in preparation for v1.0.0.

## [0.1.10](https://github.com/Backblaze/b2-sdk-python/releases/tag/v0.1.10) - 2019-07-09

### Removed
- Remove a parameter (which did nothing, really) from `b2sdk.v1.Bucket.copy_file` signature

## [0.1.8](https://github.com/Backblaze/b2-sdk-python/releases/tag/v0.1.8) - 2019-06-28

### Added
- Add support for b2_copy_file
- Add support for `prefix` parameter on ls-like calls

## [0.1.6](https://github.com/Backblaze/b2-sdk-python/releases/tag/v0.1.6) - 2019-04-24

### Changed
- Rename account ID for authentication to application key ID.
Account ID is still backwards compatible, only the terminology
has changed.

### Fixed
- Fix transferer crashing on empty file download attempt

## [0.1.4](https://github.com/Backblaze/b2-sdk-python/releases/tag/v0.1.4) - 2019-04-04

### Added
Initial official release of SDK as a separate package (until now it was a part of B2 CLI)<|MERGE_RESOLUTION|>--- conflicted
+++ resolved
@@ -9,8 +9,12 @@
 
 <!-- towncrier release notes start -->
 
+## [Unreleased]
+
+### Fixed
+- Add missing import to Synchronizer docs example
+
 ## [1.26.0](https://github.com/Backblaze/b2-sdk-python/releases/tag/v1.26.0) - 2023-11-20
-
 
 ### Added
 
@@ -21,7 +25,6 @@
 - Towncrier changelog generation - to avoid conflicts when simultaneously working on PRs
 - Fix towncrier generated changelog to work with mindsers/changelog-reader-action
 
-
 ## [1.25.0](https://github.com/Backblaze/b2-sdk-python/releases/tag/v1.25.0) - 2023-11-15
 
 ### Added
@@ -32,13 +35,9 @@
 - Mark `TempDir` as deprecated in favor of `tempfile.TemporaryDirectory`
 
 ### Fixed
-<<<<<<< HEAD
 * Fix ScanPoliciesManager support for compiled regexes
-* Add missing import to Synchronizer docs example
-=======
 - Fix downloading to a non-seekable file, such as /dev/stdout
 - Fix ScanPoliciesManager support for compiled regexes
->>>>>>> 15db41e9
 
 ### Infrastructure
 - Fix readthedocs build by updating to v2 configuration schema
