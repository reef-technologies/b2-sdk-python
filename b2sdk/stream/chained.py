######################################################################
#
# File: b2sdk/stream/chained.py
#
# Copyright 2020 Backblaze Inc. All Rights Reserved.
#
# License https://www.backblaze.com/using_b2_code.html
#
######################################################################

import io

from abc import ABCMeta, abstractmethod

from b2sdk.stream.base import ReadOnlyStreamMixin


class ChainedStream(ReadOnlyStreamMixin, io.IOBase):
    """ Chains multiple streams in single stream, sort of what :py:class:`itertools.chain` does for iterators.

    Cleans up buffers of underlying streams when closed.

    Can be seeked to beginning (when retrying upload, for example).
    Closes underlying streams as soon as they reaches EOF, but clears their buffers
    when the chained stream is closed for underlying streams that follow
    :py:class:`b2sdk.v1.StreamOpener` cleanup interface, for example
    :py:class:`b2sdk.v1.CachedBytesStreamOpener`
    """

    def __init__(self, stream_openers):
        """
        :param list stream_openeres: list of callables that return opened streams
        """
        stream_openers = list(stream_openers)
        if not stream_openers:
            raise ValueError('chain_links cannot be empty')
        self.stream_openers = stream_openers
        self._stream_openers_iterator = iter(self.stream_openers)
        self._current_stream = None
        self._pos = 0
        super(ChainedStream, self).__init__()

    @property
    def stream(self):
        """ Return currently processed stream. """
        if self._current_stream is None:
            self._next_stream()
        return self._current_stream

    def _reset_chain(self):
        if self._current_stream is not None:
            self._current_stream.close()
            self._current_stream = None
        self._stream_openers_iterator = iter(self.stream_openers)
        self._pos = 0

    def _next_stream(self):
        next_stream_opener = next(self._stream_openers_iterator, None)
        if next_stream_opener is not None:
            if self._current_stream is not None:
                self._current_stream.close()
            self._current_stream = next_stream_opener()

    def seekable(self):
        return True

    def tell(self):
        return self._pos

    def seek(self, pos, whence=0):
        """
        Resets stream to the beginning.

        :param int pos: only allowed value is ``0``
        :param int whence: only allowed value is ``0``
        """
        if pos != 0 or whence != 0:
            raise io.UnsupportedOperation('Chained stream can only be seeked to beginning')

        self._reset_chain()

        return self.tell()

    def readable(self):
        return True

    def read(self, size=None):
        """
        Read at most `size` bytes from underlying streams, or all available data, if `size` is None or negative.
        Open the streams only when their data is needed, and possibly leave them open and part-way read for further
        reading - by subsequent calls to this method.

        :param int,None size: number of bytes to read. If omitted, ``None``,
                    or negative data is read and returned until EOF from final stream is reached

        :return: data read from the stream
        """
        byte_arrays = []

        if size < 0 or size is None:
            while 1:
                current_stream = self.stream
                buff = current_stream.read()
                byte_arrays.append(buff)
                if not buff:
                    self._next_stream()
                    if self.stream is current_stream:
                        break
        else:
            remaining = size
            while 1:
                current_stream = self.stream
                buff = current_stream.read(remaining)
                byte_arrays.append(buff)
                remaining -= len(buff)
<<<<<<< HEAD
                if remaining <= 0:
                    break
=======
                if remaining == 0:
                    # no need to open any other streams - we're satisfied
                    break
                if not buff:
                    self._next_stream()
                    if self.stream is current_stream:
                        break
>>>>>>> b4ba2670

        if not byte_arrays:
            data = byte_arrays[0]
        else:
            data = bytes().join(byte_arrays)
        self._pos += len(data)
        return data

    def close(self):
        if self._current_stream is not None:
            self._current_stream.close()
        for stream_opener in self.stream_openers:
            if hasattr(stream_opener, 'cleanup'):
                stream_opener.cleanup()
        super(ChainedStream, self).close()


class StreamOpener(metaclass=ABCMeta):
    """ Abstract class to define stream opener with cleanup. """

    @abstractmethod
    def __call__(self):
        """ Create or open the stream to read and return.

        Can be called multiple times, but streamed data may be cached and reused.
        """

    def cleanup(self):
        """ Clean up stream opener after chained stream closes.

        Can be used for cleaning cached data that are stored in memory
        to allow resetting chained stream without getting this data more than once,
        eg. data downloaded from external source.
        """<|MERGE_RESOLUTION|>--- conflicted
+++ resolved
@@ -113,10 +113,6 @@
                 buff = current_stream.read(remaining)
                 byte_arrays.append(buff)
                 remaining -= len(buff)
-<<<<<<< HEAD
-                if remaining <= 0:
-                    break
-=======
                 if remaining == 0:
                     # no need to open any other streams - we're satisfied
                     break
@@ -124,7 +120,6 @@
                     self._next_stream()
                     if self.stream is current_stream:
                         break
->>>>>>> b4ba2670
 
         if not byte_arrays:
             data = byte_arrays[0]
