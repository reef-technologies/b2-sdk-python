######################################################################
#
# File: b2sdk/v1/__init__.py
#
# Copyright 2019 Backblaze Inc. All Rights Reserved.
#
# License https://www.backblaze.com/using_b2_code.html
#
######################################################################

from b2sdk._v2 import *  # noqa
from b2sdk.v1.account_info import (
    AbstractAccountInfo, InMemoryAccountInfo, UrlPoolAccountInfo, SqliteAccountInfo, StubAccountInfo
)
from b2sdk.v1.api import B2Api
from b2sdk.v1.bucket import Bucket, BucketFactory
from b2sdk.v1.cache import AbstractCache
from b2sdk.v1.session import B2Session
from b2sdk.v1.sync import (
    ScanPoliciesManager, DEFAULT_SCAN_MANAGER, zip_folders, Synchronizer, AbstractFolder,
<<<<<<< HEAD
    LocalFolder, B2Folder, parse_sync_folder
)
=======
    LocalFolder, B2Folder, parse_sync_folder, SyncReport
)
from b2sdk.v1.api import B2Api
>>>>>>> f82a30d2
<|MERGE_RESOLUTION|>--- conflicted
+++ resolved
@@ -18,11 +18,5 @@
 from b2sdk.v1.session import B2Session
 from b2sdk.v1.sync import (
     ScanPoliciesManager, DEFAULT_SCAN_MANAGER, zip_folders, Synchronizer, AbstractFolder,
-<<<<<<< HEAD
-    LocalFolder, B2Folder, parse_sync_folder
-)
-=======
     LocalFolder, B2Folder, parse_sync_folder, SyncReport
-)
-from b2sdk.v1.api import B2Api
->>>>>>> f82a30d2
+)