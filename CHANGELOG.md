# Changelog
All notable changes to this project will be documented in this file.

The format is based on [Keep a Changelog](https://keepachangelog.com/en/1.0.0/),
and this project adheres to [Semantic Versioning](https://semver.org/spec/v2.0.0.html).

## [Unreleased]

### Added
* Add support for SSE-C server-side encryption mode

### Fixed
* Fix clearing cache during `authorize_account`
<<<<<<< HEAD
* Fix `ChainedStream`
* Fix emerger examples in docs
=======
* Fix `ChainedStream` (needed in `Bucket.create_file` etc.)
>>>>>>> b4ba2670

## [1.6.0] - 2021-04-08

### Added
* Fetch S3-compatible API URL from `authorize_account`

### Fixed
* Exclude packages inside the test package when installing
* Fix for server response change regarding SSE

## [1.5.0] - 2021-03-25

### Added
* Add `dependabot.yml`
* Add support for SSE-B2 server-side encryption mode

### Changed
* Add upper version limit for the requirements

### Fixed
* Pin `setuptools-scm<6.0` as `>=6.0` doesn't support Python 3.5

## [1.4.0] - 2021-03-03

### Changed
* Add an ability to provide `bucket_id` filter parameter for `list_buckets`
* Add `is_same_key` method to `AccountInfo`
* Add upper version limit for arrow dependency, because of a breaking change

### Fixed
* Fix docs autogen

## [1.3.0] - 2021-01-13

### Added
* Add custom exception for `403 transaction_cap_exceeded`
* Add `get_file_info_by_id` and `get_file_info_by_name` to `Bucket`
* `FileNotPresent` and `NonExistentBucket` now subclass new exceptions `FileOrBucketNotFound` and `ResourceNotFound`

### Changed
* Fix missing import in the synchronization example
* Use `setuptools-scm` for versioning
* Clean up CI steps

## [1.2.0] - 2020-11-03

### Added
* Add support for Python 3.9
* Support for bucket to bucket sync
* Add a possibility to append a string to the User-Agent in `B2Http`

### Changed
* Change default fetch count for `ls` to 10000

### Removed
* Drop Python 2 and Python 3.4 support :tada:
* Remove `--prefix` from `ls` (it didn't really work, use `folderName` argument)

### Fixed
* Allow to set an empty bucket info during the update
* Fix docs generation in CI

## [1.1.4] - 2020-07-15

### Added
* Allow specifying custom realm in B2Session.authorize_account

## [1.1.2] - 2020-07-06

### Fixed
* Fix upload part for file range on Python 2.7

## [1.1.0] - 2020-06-24

### Added
* Add `list_file_versions` method to buckets.
* Add server-side copy support for large files
* Add ability to synthesize objects from local and remote sources
* Add AuthInfoCache, InMemoryCache and AbstractCache to public interface
* Add ability to filter in ScanPoliciesManager based on modification time
* Add ScanPoliciesManager and SyncReport to public interface
* Add md5 checksum to FileVersionInfo
* Add more keys to dicts returned by as_dict() methods

### Changed
* Make sync treat hidden files as deleted
* Ignore urllib3 "connection pool is full" warning

### Removed
* Remove arrow warnings caused by https://github.com/crsmithdev/arrow/issues/612

### Fixed
* Fix handling of modification time of files

## [1.0.2] - 2019-10-15

### Changed
* Remove upper version limit for arrow dependency

## [1.0.0] - 2019-10-03

### Fixed
* Minor bug fix.

## [1.0.0-rc1] - 2019-07-09

### Deprecated
* Deprecate some transitional method names to v0 in preparation for v1.0.0.

## [0.1.10] - 2019-07-09

### Removed
* Remove a parameter (which did nothing, really) from `b2sdk.v1.Bucket.copy_file` signature

## [0.1.8] - 2019-06-28

### Added
* Add support for b2_copy_file
* Add support for `prefix` parameter on ls-like calls

## [0.1.6] - 2019-04-24

### Changed
* Rename account ID for authentication to application key ID.
Account ID is still backwards compatible, only the terminology
has changed.

### Fixed
* Fix transferer crashing on empty file download attempt

## [0.1.4] - 2019-04-04

### Added
Initial official release of SDK as a separate package (until now it was a part of B2 CLI)

[Unreleased]: https://github.com/Backblaze/b2-sdk-python/compare/v1.6.0...HEAD
[1.6.0]: https://github.com/Backblaze/b2-sdk-python/compare/v1.5.0...v1.6.0
[1.5.0]: https://github.com/Backblaze/b2-sdk-python/compare/v1.4.0...v1.5.0
[1.4.0]: https://github.com/Backblaze/b2-sdk-python/compare/v1.3.0...v1.4.0
[1.3.0]: https://github.com/Backblaze/b2-sdk-python/compare/v1.2.0...v1.3.0
[1.2.0]: https://github.com/Backblaze/b2-sdk-python/compare/v1.1.4...v1.2.0
[1.1.4]: https://github.com/Backblaze/b2-sdk-python/compare/v1.1.2...v1.1.4
[1.1.2]: https://github.com/Backblaze/b2-sdk-python/compare/v1.1.0...v1.1.2
[1.1.0]: https://github.com/Backblaze/b2-sdk-python/compare/v1.0.2...v1.1.0
[1.0.2]: https://github.com/Backblaze/b2-sdk-python/compare/v1.0.0...v1.0.2
[1.0.0]: https://github.com/Backblaze/b2-sdk-python/compare/v1.0.0-rc1...v1.0.0
[1.0.0-rc1]: https://github.com/Backblaze/b2-sdk-python/compare/v0.1.10...v1.0.0-rc1
[0.1.10]: https://github.com/Backblaze/b2-sdk-python/compare/v0.1.8...v0.1.10
[0.1.8]: https://github.com/Backblaze/b2-sdk-python/compare/v0.1.6...v0.1.8
[0.1.6]: https://github.com/Backblaze/b2-sdk-python/compare/v0.1.4...v0.1.6
[0.1.4]: https://github.com/Backblaze/b2-sdk-python/compare/4fd290c...v0.1.4<|MERGE_RESOLUTION|>--- conflicted
+++ resolved
@@ -11,12 +11,8 @@
 
 ### Fixed
 * Fix clearing cache during `authorize_account`
-<<<<<<< HEAD
-* Fix `ChainedStream`
+* Fix `ChainedStream` (needed in `Bucket.create_file` etc.)
 * Fix emerger examples in docs
-=======
-* Fix `ChainedStream` (needed in `Bucket.create_file` etc.)
->>>>>>> b4ba2670
 
 ## [1.6.0] - 2021-04-08
 
