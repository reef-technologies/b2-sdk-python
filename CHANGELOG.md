# Changelog
All notable changes to this project will be documented in this file.

The format is based on [Keep a Changelog](https://keepachangelog.com/en/1.0.0/),
and this project adheres to [Semantic Versioning](https://semver.org/spec/v2.0.0.html).

## [Unreleased]

### Added
* Authorizing a key for a single bucket ensures that this bucket is cached
<<<<<<< HEAD
* Documentation for AbstractUploadSource and its children
=======
* `Bucket.ls` operation supports wildcard matching strings
>>>>>>> 2339a818

### Infrastructure
* Additional tests for listing files/versions
* Ensured that changelog validation only happens on pull requests
* Upgraded GitHub actions checkout to v3, python-setup to v4

## [1.18.0] - 2022-09-20

### Added
* Logging performance summary of parallel download threads
* Add `max_download_streams_per_file` parameter to B2Api class and underlying structures
* Add `is_file_lock_enabled` parameter to `Bucket.update()` and related methods

### Fixed
* Replace `ReplicationScanResult.source_has_sse_c_enabled` with `source_encryption_mode`
* Fix `B2Api.get_key()` and `RawSimulator.delete_key()`
* Fix calling `CopySizeTooBig` exception

### Infrastructure
* Fix nox's deprecated `session.install()` calls
* Re-enable changelog validation in CI
* StatsCollector contains context managers for gathering performance statistics

## [1.17.3] - 2022-07-15

### Fixed
* Fix `FileVersion._get_upload_headers` when encryption key is `None`

### Infrastructure
* Fix download integration tests on non-production environments
* Add `B2_DEBUG_HTTP` env variable to enable network-level test debugging
* Disable changelog validation temporarily

## [1.17.2] - 2022-06-24

### Fixed
* Fix a race in progress reporter
* Fix import of replication

## [1.17.1] - 2022-06-23 [YANKED]

### Fixed
* Fix importing scan module

## [1.17.0] - 2022-06-23 [YANKED]

As in version 1.16.0, the replication API may still be unstable, however
no backward-incompatible changes are planned at this point.

### Added
* Add `included_sources` module for keeping track of included modified third-party libraries
* Add `include_existing_files` parameter to `ReplicationSetupHelper`

### Changed
* Downloading compressed files with `Content-Encoding` header set no longer causes them to be decompressed on the fly - it's an option
* Change the per part retry limit from 5 to 20 for data transfer operations. Please note that the retry system is not considered to be a part of the public interface and is subject to be adjusted
* Do not wait more than 64 seconds between retry attempts (unless server asks for it)
* On longer failures wait an additional (random, up to 1s) amount of time to prevent client synchronization
* Flatten `ReplicationConfiguration` interface
* Reorder actions of `ReplicationSetupHelper` to avoid zombie rules

### Fixed
* Fix: downloading compressed files and decompressing them on the fly now does not cause a TruncatedOutput error
* Fix `AccountInfo.is_master_key()`
* Fix docstring of `SqliteAccountInfo`
* Fix lifecycle rule type in the docs

### Infrastructure
* Add 3.11.0-beta.1 to CI
* Change Sphinx major version from 5 to 6
* Extract folder/bucket scanning into a new `scan` module
* Enable pip cache in CI

## [1.16.0] - 2022-04-27

This release contains a preview of replication support. It allows for basic
usage of B2 replication feature (currently in closed beta).

As the interface of the sdk (and the server api) may change, the replication
support shall be considered PRIVATE interface and should be used with caution.
Please consult the documentation on how to safely use the private api interface.

Expect substantial amount of work on sdk interface:
* The interface of `ReplicationConfiguration` WILL change
* The interface of `FileVersion.replication_status` MIGHT change
* The interface of `FileVersionDownload` MIGHT change

### Added
* Add basic replication support to `Bucket` and `FileVersion`
* Add `is_master_key()` method to `AbstractAccountInfo`
* Add `readBucketReplications` and `writeBucketReplications` to `ALL_CAPABILITIES`
* Add log tracing of `interpret_b2_error`
* Add `ReplicationSetupHelper`

### Fixed
* Fix license test on Windows
* Fix cryptic errors when running integration tests with a non-full key

## [1.15.0] - 2022-04-12

### Changed
* Don't run coverage in pypy in CI
* Introduce a common thread worker pool for all downloads
* Increase http timeout to 20min (for copy using 5GB parts)
* Remove inheritance from object (leftover from python2)
* Run unit tests on all CPUs

### Added
* Add pypy-3.8 to test matrix
* Add support for unverified checksum upload mode
* Add dedicated exception for unverified email
* Add a parameter to customize `sync_policy_manager`
* Add parameters to set the min/max part size for large file upload/copy methods
* Add CopySourceTooBig exception
* Add an option to set a custom file version class to `FileVersionFactory`
* Add an option for B2Api to turn off hash checking for downloaded files
* Add an option for B2Api to set write buffer size for `DownloadedFile.save_to` method
* Add support for multiple profile files for SqliteAccountInfo

### Fixed
* Fix copying objects larger than 1TB
* Fix uploading objects larger than 1TB
* Fix downloading files with unverified checksum
* Fix decoding in filename and file info of `DownloadVersion`
* Fix an off-by-one bug and other bugs in the Simulator copy functionality

### Removed
* Drop support for Python 3.5 and Python 3.6

## [1.14.1] - 2022-02-23

### Security
* Fix setting permissions for local sqlite database (thanks to Jan Schejbal for responsible disclosure!)

## [1.14.0] - 2021-12-23

### Fixed
* Relax constraint on arrow to allow for versions >= 1.0.2

## [1.13.0] - 2021-10-24

### Added
* Add support for Python 3.10

### Changed
* Update a list with all capabilities

### Fixed
* Fix pypy selector in CI

## [1.12.0] - 2021-08-06

### Changed
* The `importlib-metadata` requirement is less strictly bound now (just >=3.3.0 for python > 3.5).
* `B2Api` `update_file_legal_hold` and `update_file_retention_setting` now return the set values

### Added
* `BucketIdNotFound` thrown based on B2 cloud response
* `_clone` method to `FileVersion` and `DownloadVersion`
* `delete`, `update_legal_hold`, `update_retention` and `download` methods added to `FileVersion`

### Fixed
* FileSimulator returns special file info headers properly

### Removed
* One unused import.

## [1.11.0] - 2021-06-24

### Changed
* apiver `v2` interface released. `from b2sdk.v2 import ...` is now the recommended import,
  but `from b2sdk.v1 import ...` works as before

## [1.10.0] - 2021-06-23

### Added
* `get_fresh_state` method added to `FileVersion` and `Bucket`

### Changed
* `download_file_*` methods refactored to allow for inspecting DownloadVersion before downloading the whole file
* `B2Api.get_file_info` returns a `FileVersion` object in v2
* `B2RawApi` renamed to `B2RawHTTPApi`
* `B2HTTP` tests are now common
* `B2HttpApiConfig` class introduced to provide parameters like `user_agent_append` to `B2Api` without using internal classes in v2
* `Bucket.update` returns a `Bucket` object in v2
* `Bucket.ls` argument `show_versions` renamed to `latest_only` in v2
* `B2Api` application key methods refactored to operate with dataclasses instead of dicts in v2
* `B2Api.list_keys` is a generator lazily fetching all keys in v2
* `account_id` and `bucket_id` added to FileVersion

### Fixed
* Fix EncryptionSetting.from_response_headers
* Fix FileVersion.size and FileVersion.mod_time_millis type ambiguity
* Old buckets (from past tests) are cleaned up before running integration tests in a single thread

### Removed
* Remove deprecated `SyncReport` methods

## [1.9.0] - 2021-06-07

### Added
* `ScanPoliciesManager` is able to filter b2 files by upload timestamp

### Changed
* `Synchronizer.make_file_sync_actions` and `Synchronizer.make_folder_sync_actions` were made private in v2 interface
* Refactored `sync.file.*File` and `sync.file.*FileVersion` to `sync.path.*SyncPath` in v2
* Refactored `FileVersionInfo` to `FileVersion` in v2
* `ScanPoliciesManager` exclusion interface changed in v2
* `B2Api` unittests for v0, v1 and v2 are now common
* `B2Api.cancel_large_file` returns a `FileIdAndName` object instead of a `FileVersion` object in v2
* `FileVersion` has a mandatory `api` parameter in v2
* `B2Folder` holds a handle to B2Api
* `Bucket` unit tests for v1 and v2 are now common

### Fixed
* Fix call to incorrect internal api in `B2Api.get_download_url_for_file_name`

## [1.8.0] - 2021-05-21

### Added
* Add `get_bucket_name_or_none_from_bucket_id` to `AccountInfo` and `Cache`
* Add possibility to change realm during integration tests
* Add support for "file locks": file retention, legal hold and default bucket retention

### Fixed
* Cleanup sync errors related to directories
* Use proper error handling in `ScanPoliciesManager`
* Application key restriction message reverted to previous form
* Added missing apiver wrappers for FileVersionInfo
* Fix crash when Content-Range header is missing
* Pin dependency versions appropriately

### Changed
* `b2sdk.v1.sync` refactored to reflect `b2sdk.sync` structure
* Make `B2Api.get_bucket_by_id` return populated bucket objects in v2
* Add proper support of `recommended_part_size` and `absolute_minimum_part_size` in `AccountInfo`
* Refactored `minimum_part_size` to `recommended_part_size` (the value used stays the same)
* Encryption settings, types and providers are now part of the public API

### Removed
* Remove `Bucket.copy_file` and `Bucket.start_large_file`
* Remove `FileVersionInfo.format_ls_entry` and `FileVersionInfo.format_folder_ls_entry`

## [1.7.0] - 2021-04-22

### Added
* Add `__slots__` and `__eq__` to `FileVersionInfo` for memory usage optimization and ease of testing
* Add support for SSE-C server-side encryption mode
* Add support for `XDG_CONFIG_HOME` for determining the location of `SqliteAccountInfo` db file

### Changed
* `BasicSyncEncryptionSettingsProvider` supports different settings sets for reading and writing
* Refactored AccountInfo tests to a single file using pytest

### Fixed
* Fix clearing cache during `authorize_account`
* Fix `ChainedStream` (needed in `Bucket.create_file` etc.)
* Make tqdm-based progress reporters less jumpy and easier to read
* Fix emerger examples in docs

## [1.6.0] - 2021-04-08

### Added
* Fetch S3-compatible API URL from `authorize_account`

### Fixed
* Exclude packages inside the test package when installing
* Fix for server response change regarding SSE

## [1.5.0] - 2021-03-25

### Added
* Add `dependabot.yml`
* Add support for SSE-B2 server-side encryption mode

### Changed
* Add upper version limit for the requirements

### Fixed
* Pin `setuptools-scm<6.0` as `>=6.0` doesn't support Python 3.5

## [1.4.0] - 2021-03-03

### Changed
* Add an ability to provide `bucket_id` filter parameter for `list_buckets`
* Add `is_same_key` method to `AccountInfo`
* Add upper version limit for arrow dependency, because of a breaking change

### Fixed
* Fix docs autogen

## [1.3.0] - 2021-01-13

### Added
* Add custom exception for `403 transaction_cap_exceeded`
* Add `get_file_info_by_id` and `get_file_info_by_name` to `Bucket`
* `FileNotPresent` and `NonExistentBucket` now subclass new exceptions `FileOrBucketNotFound` and `ResourceNotFound`

### Changed
* Fix missing import in the synchronization example
* Use `setuptools-scm` for versioning
* Clean up CI steps

## [1.2.0] - 2020-11-03

### Added
* Add support for Python 3.9
* Support for bucket to bucket sync
* Add a possibility to append a string to the User-Agent in `B2Http`

### Changed
* Change default fetch count for `ls` to 10000

### Removed
* Drop Python 2 and Python 3.4 support :tada:
* Remove `--prefix` from `ls` (it didn't really work, use `folderName` argument)

### Fixed
* Allow to set an empty bucket info during the update
* Fix docs generation in CI

## [1.1.4] - 2020-07-15

### Added
* Allow specifying custom realm in B2Session.authorize_account

## [1.1.2] - 2020-07-06

### Fixed
* Fix upload part for file range on Python 2.7

## [1.1.0] - 2020-06-24

### Added
* Add `list_file_versions` method to buckets.
* Add server-side copy support for large files
* Add ability to synthesize objects from local and remote sources
* Add AuthInfoCache, InMemoryCache and AbstractCache to public interface
* Add ability to filter in ScanPoliciesManager based on modification time
* Add ScanPoliciesManager and SyncReport to public interface
* Add md5 checksum to FileVersionInfo
* Add more keys to dicts returned by as_dict() methods

### Changed
* Make sync treat hidden files as deleted
* Ignore urllib3 "connection pool is full" warning

### Removed
* Remove arrow warnings caused by https://github.com/crsmithdev/arrow/issues/612

### Fixed
* Fix handling of modification time of files

## [1.0.2] - 2019-10-15

### Changed
* Remove upper version limit for arrow dependency

## [1.0.0] - 2019-10-03

### Fixed
* Minor bug fix.

## [1.0.0-rc1] - 2019-07-09

### Deprecated
* Deprecate some transitional method names to v0 in preparation for v1.0.0.

## [0.1.10] - 2019-07-09

### Removed
* Remove a parameter (which did nothing, really) from `b2sdk.v1.Bucket.copy_file` signature

## [0.1.8] - 2019-06-28

### Added
* Add support for b2_copy_file
* Add support for `prefix` parameter on ls-like calls

## [0.1.6] - 2019-04-24

### Changed
* Rename account ID for authentication to application key ID.
Account ID is still backwards compatible, only the terminology
has changed.

### Fixed
* Fix transferer crashing on empty file download attempt

## [0.1.4] - 2019-04-04

### Added
Initial official release of SDK as a separate package (until now it was a part of B2 CLI)

[Unreleased]: https://github.com/Backblaze/b2-sdk-python/compare/v1.18.0...HEAD
[1.18.0]: https://github.com/Backblaze/b2-sdk-python/compare/v1.17.3...v1.18.0
[1.17.3]: https://github.com/Backblaze/b2-sdk-python/compare/v1.17.2...v1.17.3
[1.17.2]: https://github.com/Backblaze/b2-sdk-python/compare/v1.17.1...v1.17.2
[1.17.1]: https://github.com/Backblaze/b2-sdk-python/compare/v1.17.0...v1.17.1
[1.17.0]: https://github.com/Backblaze/b2-sdk-python/compare/v1.16.0...v1.17.0
[1.16.0]: https://github.com/Backblaze/b2-sdk-python/compare/v1.15.0...v1.16.0
[1.15.0]: https://github.com/Backblaze/b2-sdk-python/compare/v1.14.1...v1.15.0
[1.14.1]: https://github.com/Backblaze/b2-sdk-python/compare/v1.14.0...v1.14.1
[1.14.0]: https://github.com/Backblaze/b2-sdk-python/compare/v1.13.0...v1.14.0
[1.13.0]: https://github.com/Backblaze/b2-sdk-python/compare/v1.12.0...v1.13.0
[1.12.0]: https://github.com/Backblaze/b2-sdk-python/compare/v1.11.0...v1.12.0
[1.11.0]: https://github.com/Backblaze/b2-sdk-python/compare/v1.10.0...v1.11.0
[1.10.0]: https://github.com/Backblaze/b2-sdk-python/compare/v1.9.0...v1.10.0
[1.9.0]: https://github.com/Backblaze/b2-sdk-python/compare/v1.8.0...v1.9.0
[1.8.0]: https://github.com/Backblaze/b2-sdk-python/compare/v1.7.0...v1.8.0
[1.7.0]: https://github.com/Backblaze/b2-sdk-python/compare/v1.6.0...v1.7.0
[1.6.0]: https://github.com/Backblaze/b2-sdk-python/compare/v1.5.0...v1.6.0
[1.5.0]: https://github.com/Backblaze/b2-sdk-python/compare/v1.4.0...v1.5.0
[1.4.0]: https://github.com/Backblaze/b2-sdk-python/compare/v1.3.0...v1.4.0
[1.3.0]: https://github.com/Backblaze/b2-sdk-python/compare/v1.2.0...v1.3.0
[1.2.0]: https://github.com/Backblaze/b2-sdk-python/compare/v1.1.4...v1.2.0
[1.1.4]: https://github.com/Backblaze/b2-sdk-python/compare/v1.1.2...v1.1.4
[1.1.2]: https://github.com/Backblaze/b2-sdk-python/compare/v1.1.0...v1.1.2
[1.1.0]: https://github.com/Backblaze/b2-sdk-python/compare/v1.0.2...v1.1.0
[1.0.2]: https://github.com/Backblaze/b2-sdk-python/compare/v1.0.0...v1.0.2
[1.0.0]: https://github.com/Backblaze/b2-sdk-python/compare/v1.0.0-rc1...v1.0.0
[1.0.0-rc1]: https://github.com/Backblaze/b2-sdk-python/compare/v0.1.10...v1.0.0-rc1
[0.1.10]: https://github.com/Backblaze/b2-sdk-python/compare/v0.1.8...v0.1.10
[0.1.8]: https://github.com/Backblaze/b2-sdk-python/compare/v0.1.6...v0.1.8
[0.1.6]: https://github.com/Backblaze/b2-sdk-python/compare/v0.1.4...v0.1.6
[0.1.4]: https://github.com/Backblaze/b2-sdk-python/compare/4fd290c...v0.1.4<|MERGE_RESOLUTION|>--- conflicted
+++ resolved
@@ -8,11 +8,8 @@
 
 ### Added
 * Authorizing a key for a single bucket ensures that this bucket is cached
-<<<<<<< HEAD
+* `Bucket.ls` operation supports wildcard matching strings
 * Documentation for AbstractUploadSource and its children
-=======
-* `Bucket.ls` operation supports wildcard matching strings
->>>>>>> 2339a818
 
 ### Infrastructure
 * Additional tests for listing files/versions
