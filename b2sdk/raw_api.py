######################################################################
#
# File: b2sdk/raw_api.py
#
# Copyright 2019 Backblaze Inc. All Rights Reserved.
#
# License https://www.backblaze.com/using_b2_code.html
#
######################################################################

from __future__ import print_function

import base64
import io
import os
import random
import re
import sys
import time
import traceback
from abc import ABCMeta, abstractmethod
from enum import Enum, unique

import six

from .b2http import B2Http
from .exception import UnusableFileName, InvalidMetadataDirective
from .utils import b2_url_encode, hex_sha1_of_stream

# All possible capabilities
ALL_CAPABILITIES = [
    'listKeys',
    'writeKeys',
    'deleteKeys',
    'listBuckets',
    'writeBuckets',
    'deleteBuckets',
    'listFiles',
    'readFiles',
    'shareFiles',
    'writeFiles',
    'deleteFiles',
]

# Standard names for file info entries
SRC_LAST_MODIFIED_MILLIS = 'src_last_modified_millis'

# Special X-Bz-Content-Sha1 value to verify checksum at the end
HEX_DIGITS_AT_END = 'hex_digits_at_end'

# API version number to use when calling the service
API_VERSION = 'v2'


@unique
class MetadataDirectiveMode(Enum):
    """ Mode of handling metadata when copying a file """
    COPY = 401  #: copy metadata from the source file
    REPLACE = 402  #: ignore the source file metadata and set it to provided values


@six.add_metaclass(ABCMeta)
class AbstractRawApi(object):
    """
    Direct access to the B2 web apis.
    """

    @abstractmethod
    def authorize_account(self, realm_url, application_key_id, application_key):
        pass

    @abstractmethod
    def cancel_large_file(self, api_url, account_auth_token, file_id):
        pass

    @abstractmethod
    def copy_file(
        self,
        api_url,
        account_auth_token,
        source_file_id,
        new_file_name,
        bytes_range=None,
        metadata_directive=None,
        content_type=None,
        file_info=None,
        destination_bucket_id=None,
    ):
        pass

    @abstractmethod
    def copy_part(
        self,
        api_url,
        account_auth_token,
        source_file_id,
        large_file_id,
        part_number,
        bytes_range=None,
    ):
        pass

    @abstractmethod
    def create_bucket(
        self,
        api_url,
        account_auth_token,
        account_id,
        bucket_name,
        bucket_type,
        bucket_info=None,
        cors_rules=None,
        lifecycle_rules=None
    ):
        pass

    @abstractmethod
    def create_key(
        self, api_url, account_auth_token, account_id, capabilities, key_name,
        valid_duration_seconds, bucket_id, name_prefix
    ):
        pass

    @abstractmethod
    def download_file_from_url(self, account_auth_token_or_none, url, range_=None):
        pass

    @abstractmethod
    def delete_key(self, api_url, account_auth_token, application_key_id):
        pass

    @abstractmethod
    def delete_bucket(self, api_url, account_auth_token, account_id, bucket_id):
        pass

    @abstractmethod
    def delete_file_version(self, api_url, account_auth_token, file_id, file_name):
        pass

    @abstractmethod
    def finish_large_file(self, api_url, account_auth_token, file_id, part_sha1_array):
        pass

    @abstractmethod
    def get_download_authorization(
        self, api_url, account_auth_token, bucket_id, file_name_prefix, valid_duration_in_seconds
    ):
        pass

    @abstractmethod
    def get_file_info(self, api_url, account_auth_token, file_id):
        pass

    @abstractmethod
    def get_upload_url(self, api_url, account_auth_token, bucket_id):
        pass

    @abstractmethod
    def get_upload_part_url(self, api_url, account_auth_token, file_id):
        pass

    @abstractmethod
    def hide_file(self, api_url, account_auth_token, bucket_id, file_name):
        pass

    @abstractmethod
    def list_buckets(
        self,
        api_url,
        account_auth_token,
        account_id,
        bucket_id=None,
        bucket_name=None,
    ):
        pass

    @abstractmethod
    def list_file_names(
        self,
        api_url,
        account_auth_token,
        bucket_id,
        start_file_name=None,
        max_file_count=None,
        prefix=None,
    ):
        pass

    @abstractmethod
    def list_file_versions(
        self,
        api_url,
        account_auth_token,
        bucket_id,
        start_file_name=None,
        start_file_id=None,
        max_file_count=None,
        prefix=None,
    ):
        pass

    @abstractmethod
    def list_keys(
        self,
        api_url,
        account_auth_token,
        account_id,
        max_key_count=None,
        start_application_key_id=None
    ):
        pass

    @abstractmethod
    def list_parts(self, api_url, account_auth_token, file_id, start_part_number, max_part_count):
        pass

    @abstractmethod
    def list_unfinished_large_files(
        self,
        api_url,
        account_auth_token,
        bucket_id,
        start_file_id=None,
        max_file_count=None,
        prefix=None,
    ):
        pass

    @abstractmethod
    def start_large_file(
        self, api_url, account_auth_token, bucket_id, file_name, content_type, file_info
    ):
        pass

    @abstractmethod
    def update_bucket(
        self,
        api_url,
        account_auth_token,
        account_id,
        bucket_id,
        bucket_type=None,
        bucket_info=None,
        cors_rules=None,
        lifecycle_rules=None,
        if_revision_is=None
    ):
        pass

    @abstractmethod
    def upload_file(
        self, upload_url, upload_auth_token, file_name, content_length, content_type, content_sha1,
        file_infos, data_stream
    ):
        pass

    @abstractmethod
    def upload_part(
        self, upload_url, upload_auth_token, part_number, content_length, sha1_sum, input_stream
    ):
        pass

    def get_download_url_by_id(self, download_url, file_id):
        return '%s/b2api/%s/b2_download_file_by_id?fileId=%s' % (download_url, API_VERSION, file_id)

    def get_download_url_by_name(self, download_url, bucket_name, file_name):
        return download_url + '/file/' + bucket_name + '/' + b2_url_encode(file_name)


class B2RawApi(AbstractRawApi):
    """
    Provide access to the B2 web APIs, exactly as they are provided by b2.

    Requires that you provide all necessary URLs and auth tokens for each call.

    Each API call decodes the returned JSON and returns a dict.

    For details on what each method does, see the B2 docs:
        https://www.backblaze.com/b2/docs/

    This class is intended to be a super-simple, very thin layer on top
    of the HTTP calls.  It can be mocked-out for testing higher layers.
    And this class can be tested by exercising each call just once,
    which is relatively quick.
    """

    def __init__(self, b2_http):
        self.b2_http = b2_http

    def _post_json(self, base_url, api_name, auth, **params):
        """
        A helper method for calling an API with the given auth and params.

        :param base_url: something like "https://api001.backblazeb2.com/"
        :param auth: passed in Authorization header
        :param api_name: example: "b2_create_bucket"
        :param args: the rest of the parameters are passed to b2
        :return:
        """
        url = '%s/b2api/%s/%s' % (base_url, API_VERSION, api_name)
        headers = {'Authorization': auth}
        return self.b2_http.post_json_return_json(url, headers, params)

    def authorize_account(self, realm_url, application_key_id, application_key):
        auth = b'Basic ' + base64.b64encode(six.b('%s:%s' % (application_key_id, application_key)))
        return self._post_json(realm_url, 'b2_authorize_account', auth)

    def cancel_large_file(self, api_url, account_auth_token, file_id):
        return self._post_json(api_url, 'b2_cancel_large_file', account_auth_token, fileId=file_id)

    def create_bucket(
        self,
        api_url,
        account_auth_token,
        account_id,
        bucket_name,
        bucket_type,
        bucket_info=None,
        cors_rules=None,
        lifecycle_rules=None
    ):
        return self._post_json(
            api_url,
            'b2_create_bucket',
            account_auth_token,
            accountId=account_id,
            bucketName=bucket_name,
            bucketType=bucket_type,
            bucketInfo=bucket_info,
            corsRules=cors_rules,
            lifecycleRules=lifecycle_rules
        )

    def create_key(
        self, api_url, account_auth_token, account_id, capabilities, key_name,
        valid_duration_seconds, bucket_id, name_prefix
    ):
        return self._post_json(
            api_url,
            'b2_create_key',
            account_auth_token,
            accountId=account_id,
            capabilities=capabilities,
            keyName=key_name,
            validDurationInSeconds=valid_duration_seconds,
            bucketId=bucket_id,
            namePrefix=name_prefix,
        )

    def delete_bucket(self, api_url, account_auth_token, account_id, bucket_id):
        return self._post_json(
            api_url,
            'b2_delete_bucket',
            account_auth_token,
            accountId=account_id,
            bucketId=bucket_id
        )

    def delete_file_version(self, api_url, account_auth_token, file_id, file_name):
        return self._post_json(
            api_url,
            'b2_delete_file_version',
            account_auth_token,
            fileId=file_id,
            fileName=file_name
        )

    def delete_key(self, api_url, account_auth_token, application_key_id):
        return self._post_json(
            api_url,
            'b2_delete_key',
            account_auth_token,
            applicationKeyId=application_key_id,
        )

    def download_file_from_url(self, account_auth_token_or_none, url, range_=None):
        """
        Issue a streaming request for download of a file, potentially authorized.

        :param account_auth_token_or_none: an optional account auth token to pass in
        :param url: the full URL to download from
        :param range: two-element tuple for http Range header
        :return: b2_http response
        """
        request_headers = {}
        _add_range_header(request_headers, range_)

        if account_auth_token_or_none is not None:
            request_headers['Authorization'] = account_auth_token_or_none
        return self.b2_http.get_content(url, request_headers)

    def finish_large_file(self, api_url, account_auth_token, file_id, part_sha1_array):
        return self._post_json(
            api_url,
            'b2_finish_large_file',
            account_auth_token,
            fileId=file_id,
            partSha1Array=part_sha1_array
        )

    def get_download_authorization(
        self, api_url, account_auth_token, bucket_id, file_name_prefix, valid_duration_in_seconds
    ):
        return self._post_json(
            api_url,
            'b2_get_download_authorization',
            account_auth_token,
            bucketId=bucket_id,
            fileNamePrefix=file_name_prefix,
            validDurationInSeconds=valid_duration_in_seconds
        )

    def get_file_info(self, api_url, account_auth_token, file_id):
        return self._post_json(api_url, 'b2_get_file_info', account_auth_token, fileId=file_id)

    def get_upload_url(self, api_url, account_auth_token, bucket_id):
        return self._post_json(api_url, 'b2_get_upload_url', account_auth_token, bucketId=bucket_id)

    def get_upload_part_url(self, api_url, account_auth_token, file_id):
        return self._post_json(
            api_url, 'b2_get_upload_part_url', account_auth_token, fileId=file_id
        )

    def hide_file(self, api_url, account_auth_token, bucket_id, file_name):
        return self._post_json(
            api_url, 'b2_hide_file', account_auth_token, bucketId=bucket_id, fileName=file_name
        )

    def list_buckets(
        self,
        api_url,
        account_auth_token,
        account_id,
        bucket_id=None,
        bucket_name=None,
    ):
        return self._post_json(
            api_url,
            'b2_list_buckets',
            account_auth_token,
            accountId=account_id,
            bucketTypes=['all'],
            bucketId=bucket_id,
            bucketName=bucket_name,
        )

    def list_file_names(
        self,
        api_url,
        account_auth_token,
        bucket_id,
        start_file_name=None,
        max_file_count=None,
        prefix=None,
    ):
        return self._post_json(
            api_url,
            'b2_list_file_names',
            account_auth_token,
            bucketId=bucket_id,
            startFileName=start_file_name,
            maxFileCount=max_file_count,
            prefix=prefix,
        )

    def list_file_versions(
        self,
        api_url,
        account_auth_token,
        bucket_id,
        start_file_name=None,
        start_file_id=None,
        max_file_count=None,
        prefix=None,
    ):
        return self._post_json(
            api_url,
            'b2_list_file_versions',
            account_auth_token,
            bucketId=bucket_id,
            startFileName=start_file_name,
            startFileId=start_file_id,
            maxFileCount=max_file_count,
            prefix=prefix,
        )

    def list_keys(
        self,
        api_url,
        account_auth_token,
        account_id,
        max_key_count=None,
        start_application_key_id=None
    ):
        return self._post_json(
            api_url,
            'b2_list_keys',
            account_auth_token,
            accountId=account_id,
            maxKeyCount=max_key_count,
            startApplicationKeyId=start_application_key_id,
        )

    def list_parts(self, api_url, account_auth_token, file_id, start_part_number, max_part_count):
        return self._post_json(
            api_url,
            'b2_list_parts',
            account_auth_token,
            fileId=file_id,
            startPartNumber=start_part_number,
            maxPartCount=max_part_count
        )

    def list_unfinished_large_files(
        self,
        api_url,
        account_auth_token,
        bucket_id,
        start_file_id=None,
        max_file_count=None,
        prefix=None,
    ):
        return self._post_json(
            api_url,
            'b2_list_unfinished_large_files',
            account_auth_token,
            bucketId=bucket_id,
            startFileId=start_file_id,
            maxFileCount=max_file_count,
            namePrefix=prefix,
        )

    def start_large_file(
        self, api_url, account_auth_token, bucket_id, file_name, content_type, file_info
    ):
        return self._post_json(
            api_url,
            'b2_start_large_file',
            account_auth_token,
            bucketId=bucket_id,
            fileName=file_name,
            fileInfo=file_info,
            contentType=content_type
        )

    def update_bucket(
        self,
        api_url,
        account_auth_token,
        account_id,
        bucket_id,
        bucket_type=None,
        bucket_info=None,
        cors_rules=None,
        lifecycle_rules=None,
        if_revision_is=None
    ):
        assert bucket_info or bucket_type

        kwargs = {}
        if if_revision_is is not None:
            kwargs['ifRevisionIs'] = if_revision_is
        if bucket_info is not None:
            kwargs['bucketInfo'] = bucket_info
        if bucket_type is not None:
            kwargs['bucketType'] = bucket_type
        if cors_rules is not None:
            kwargs['corsRules'] = cors_rules
        if lifecycle_rules is not None:
            kwargs['lifecycleRules'] = lifecycle_rules

        return self._post_json(
            api_url,
            'b2_update_bucket',
            account_auth_token,
            accountId=account_id,
            bucketId=bucket_id,
            **kwargs
        )

    def unprintable_to_hex(self, string):
        """
        Replace unprintable chars in string with a hex representation.

        :param string: an arbitrary string, possibly with unprintable characters.
        :return: the string, with unprintable characters changed to hex (e.g., "\x07")

        """
        unprintables_pattern = re.compile(r'[\x00-\x1f]')

        def hexify(match):
            return r'\x{0:02x}'.format(ord(match.group()))

        return unprintables_pattern.sub(hexify, string)

    def check_b2_filename(self, filename):
        """
        Raise an appropriate exception with details if the filename is unusable.

        See https://www.backblaze.com/b2/docs/files.html for the rules.

        :param filename: a proposed filename in unicode
        :return: None if the filename is usable
        """
        encoded_name = filename.encode('utf-8')
        length_in_bytes = len(encoded_name)
        if length_in_bytes < 1:
            raise UnusableFileName("Filename must be at least 1 character.")
        if length_in_bytes > 1024:
            raise UnusableFileName("Filename is too long (can be at most 1024 bytes).")
        lowest_unicode_value = ord(min(filename))
        if lowest_unicode_value < 32:
            message = u"Filename \"{0}\" contains code {1} (hex {2:02x}), less than 32.".format(
                self.unprintable_to_hex(filename), lowest_unicode_value, lowest_unicode_value
            )
            raise UnusableFileName(message)
        # No DEL for you.
        if '\x7f' in filename:
            raise UnusableFileName("DEL character (0x7f) not allowed.")
        if filename[0] == '/' or filename[-1] == '/':
            raise UnusableFileName("Filename may not start or end with '/'.")
        if '//' in filename:
            raise UnusableFileName("Filename may not contain \"//\".")
        long_segment = max([len(segment.encode('utf-8')) for segment in filename.split('/')])
        if long_segment > 250:
            raise UnusableFileName("Filename segment too long (maximum 250 bytes in utf-8).")

    def upload_file(
        self, upload_url, upload_auth_token, file_name, content_length, content_type, content_sha1,
        file_infos, data_stream
    ):
        """
        Upload one, small file to b2.

        :param upload_url: the upload_url from b2_authorize_account
        :param upload_auth_token: the auth token from b2_authorize_account
        :param file_name: the name of the B2 file
        :param content_length: number of bytes in the file
        :param content_type: MIME type
        :param content_sha1: hex SHA1 of the contents of the file
        :param file_infos: extra file info to upload
        :param data_stream: a file like object from which the contents of the file can be read
        :return:
        """
        # Raise UnusableFileName if the file_name doesn't meet the rules.
        self.check_b2_filename(file_name)
        headers = {
            'Authorization': upload_auth_token,
            'Content-Length': str(content_length),
            'X-Bz-File-Name': b2_url_encode(file_name),
            'Content-Type': content_type,
            'X-Bz-Content-Sha1': content_sha1
        }
        for k, v in six.iteritems(file_infos):
            headers['X-Bz-Info-' + k] = b2_url_encode(v)

        return self.b2_http.post_content_return_json(upload_url, headers, data_stream)

    def upload_part(
        self, upload_url, upload_auth_token, part_number, content_length, content_sha1, data_stream
    ):
        headers = {
            'Authorization': upload_auth_token,
            'Content-Length': str(content_length),
            'X-Bz-Part-Number': str(part_number),
            'X-Bz-Content-Sha1': content_sha1
        }

        return self.b2_http.post_content_return_json(upload_url, headers, data_stream)

    def copy_file(
        self,
        api_url,
        account_auth_token,
        source_file_id,
        new_file_name,
        bytes_range=None,
        metadata_directive=None,
        content_type=None,
        file_info=None,
        destination_bucket_id=None,
    ):
        kwargs = {}
        if bytes_range is not None:
            range_dict = {}
            _add_range_header(range_dict, bytes_range)
            kwargs['range'] = range_dict['Range']

        if metadata_directive is not None:
            assert metadata_directive in tuple(MetadataDirectiveMode)
            if metadata_directive is MetadataDirectiveMode.COPY and (
                content_type is not None or file_info is not None
            ):
                raise InvalidMetadataDirective(
                    'content_type and file_info should be None when metadata_directive is COPY'
                )
            elif metadata_directive is MetadataDirectiveMode.REPLACE and content_type is None:
                raise InvalidMetadataDirective(
                    'content_type cannot be None when metadata_directive is REPLACE'
                )
            kwargs['metadataDirective'] = metadata_directive.name

        if content_type is not None:
            kwargs['contentType'] = content_type
        if file_info is not None:
            kwargs['fileInfo'] = file_info
        if destination_bucket_id is not None:
            kwargs['destinationBucketId'] = destination_bucket_id

        return self._post_json(
            api_url,
            'b2_copy_file',
            account_auth_token,
            sourceFileId=source_file_id,
            fileName=new_file_name,
            **kwargs
        )

    def copy_part(
        self,
        api_url,
        account_auth_token,
        source_file_id,
        large_file_id,
        part_number,
        bytes_range=None,
    ):
        kwargs = {}
        if bytes_range is not None:
            range_dict = {}
            _add_range_header(range_dict, bytes_range)
            kwargs['range'] = range_dict['Range']
        return self._post_json(
            api_url,
            'b2_copy_part',
            account_auth_token,
            sourceFileId=source_file_id,
            largeFileId=large_file_id,
            partNumber=part_number,
<<<<<<< HEAD
            **kwargs,
=======
            **kwargs
>>>>>>> 42ebe4a5
        )


def test_raw_api():
    """
    Exercise the code in B2RawApi by making each call once, just
    to make sure the parameters are passed in, and the result is
    passed back.

    The goal is to be a complete test of B2RawApi, so the tests for
    the rest of the code can use the simulator.

    Prints to stdout if things go wrong.

    :return: 0 on success, non-zero on failure
    """
    try:
        raw_api = B2RawApi(B2Http())
        test_raw_api_helper(raw_api)
        return 0
    except Exception:
        traceback.print_exc(file=sys.stdout)
        return 1


def test_raw_api_helper(raw_api):
    """
    Try each of the calls to the raw api.  Raise an
    exception if anything goes wrong.

    This uses a Backblaze account that is just for this test.
    The account uses the free level of service, which should
    be enough to run this test a reasonable number of times
    each day.  If somebody abuses the account for other things,
    this test will break and we'll have to do something about
    it.
    """
    application_key_id = os.environ.get('TEST_APPLICATION_KEY_ID')
    if application_key_id is None:
        print('TEST_APPLICATION_KEY_ID is not set.', file=sys.stderr)
        sys.exit(1)
    application_key = os.environ.get('TEST_APPLICATION_KEY')
    if application_key is None:
        print('TEST_APPLICATION_KEY is not set.', file=sys.stderr)
        sys.exit(1)
    realm_url = 'https://api.backblazeb2.com'

    # b2_authorize_account
    print('b2_authorize_account')
    auth_dict = raw_api.authorize_account(realm_url, application_key_id, application_key)
    account_id = auth_dict['accountId']
    account_auth_token = auth_dict['authorizationToken']
    api_url = auth_dict['apiUrl']
    download_url = auth_dict['downloadUrl']

    # b2_create_key
    print('b2_create_key')
    key_dict = raw_api.create_key(
        api_url,
        account_auth_token,
        account_id,
        ['readFiles'],
        'testKey',
        None,
        None,
        None,
    )

    # b2_list_keys
    print('b2_list_keys')
    raw_api.list_keys(api_url, account_auth_token, account_id, 10)

    # b2_delete_key
    print('b2_delete_key')
    raw_api.delete_key(api_url, account_auth_token, key_dict['applicationKeyId'])

    # b2_create_bucket, with a unique bucket name
    # Include the account ID in the bucket name to be
    # sure it doesn't collide with bucket names from
    # other accounts.
    print('b2_create_bucket')
    bucket_name = 'test-raw-api-%s-%d-%d' % (
        account_id, int(time.time()), random.randint(1000, 9999)
    )
    bucket_dict = raw_api.create_bucket(
        api_url, account_auth_token, account_id, bucket_name, 'allPublic'
    )
    bucket_id = bucket_dict['bucketId']
    first_bucket_revision = bucket_dict['revision']

    # b2_list_buckets
    print('b2_list_buckets')
    bucket_list_dict = raw_api.list_buckets(api_url, account_auth_token, account_id)

    # b2_get_upload_url
    print('b2_get_upload_url')
    upload_url_dict = raw_api.get_upload_url(api_url, account_auth_token, bucket_id)
    upload_url = upload_url_dict['uploadUrl']
    upload_auth_token = upload_url_dict['authorizationToken']

    # b2_upload_file
    print('b2_upload_file')
    file_name = 'test.txt'
    file_contents = six.b('hello world')
    file_sha1 = hex_sha1_of_stream(io.BytesIO(file_contents), len(file_contents))
    file_dict = raw_api.upload_file(
        upload_url,
        upload_auth_token,
        file_name,
        len(file_contents),
        'text/plain',
        file_sha1,
        {'color': 'blue'},
        io.BytesIO(file_contents),
    )
    file_id = file_dict['fileId']

    # b2_download_file_by_id with auth
    print('b2_download_file_by_id (auth)')
    url = raw_api.get_download_url_by_id(download_url, file_id)
    with raw_api.download_file_from_url(account_auth_token, url) as response:
        data = next(response.iter_content(chunk_size=len(file_contents)))
        assert data == file_contents, data

    # b2_download_file_by_id no auth
    print('b2_download_file_by_id (no auth)')
    url = raw_api.get_download_url_by_id(download_url, file_id)
    with raw_api.download_file_from_url(None, url) as response:
        data = next(response.iter_content(chunk_size=len(file_contents)))
        assert data == file_contents, data

    # b2_download_file_by_name with auth
    print('b2_download_file_by_name (auth)')
    url = raw_api.get_download_url_by_name(download_url, bucket_name, file_name)
    with raw_api.download_file_from_url(account_auth_token, url) as response:
        data = next(response.iter_content(chunk_size=len(file_contents)))
        assert data == file_contents, data

    # b2_download_file_by_name no auth
    print('b2_download_file_by_name (no auth)')
    url = raw_api.get_download_url_by_name(download_url, bucket_name, file_name)
    with raw_api.download_file_from_url(None, url) as response:
        data = next(response.iter_content(chunk_size=len(file_contents)))
        assert data == file_contents, data

    # b2_get_download_authorization
    print('b2_get_download_authorization')
    download_auth = raw_api.get_download_authorization(
        api_url, account_auth_token, bucket_id, file_name[:-2], 12345
    )
    download_auth_token = download_auth['authorizationToken']

    # b2_download_file_by_name with download auth
    print('b2_download_file_by_name (download auth)')
    url = raw_api.get_download_url_by_name(download_url, bucket_name, file_name)
    with raw_api.download_file_from_url(download_auth_token, url) as response:
        data = next(response.iter_content(chunk_size=len(file_contents)))
        assert data == file_contents, data

    # b2_list_file_names
    print('b2_list_file_names')
    list_names_dict = raw_api.list_file_names(api_url, account_auth_token, bucket_id)
    assert [file_name] == [f_dict['fileName'] for f_dict in list_names_dict['files']]

    # b2_list_file_names (start, count)
    print('b2_list_file_names (start, count)')
    list_names_dict = raw_api.list_file_names(
        api_url, account_auth_token, bucket_id, start_file_name=file_name, max_file_count=5
    )
    assert [file_name] == [f_dict['fileName'] for f_dict in list_names_dict['files']]

    # b2_copy_file
    print('b2_copy_file')
    copy_file_name = 'test_copy.txt'
    raw_api.copy_file(api_url, account_auth_token, file_id, copy_file_name)

    # b2_hide_file
    print('b2_hide_file')
    raw_api.hide_file(api_url, account_auth_token, bucket_id, file_name)

    # b2_get_file_info
    print('b2_get_file_info')
    file_info_dict = raw_api.get_file_info(api_url, account_auth_token, file_id)
    assert file_info_dict['fileName'] == file_name

    # b2_start_large_file
    print('b2_start_large_file')
    file_info = {'color': 'red'}
    large_info = raw_api.start_large_file(
        api_url, account_auth_token, bucket_id, file_name, 'text/plain', file_info
    )
    large_file_id = large_info['fileId']

    # b2_get_upload_part_url
    print('b2_get_upload_part_url')
    upload_part_dict = raw_api.get_upload_part_url(api_url, account_auth_token, large_file_id)
    upload_part_url = upload_part_dict['uploadUrl']
    upload_path_auth = upload_part_dict['authorizationToken']

    # b2_upload_part
    print('b2_upload_part')
    part_contents = six.b('hello part')
    part_sha1 = hex_sha1_of_stream(io.BytesIO(part_contents), len(part_contents))
    raw_api.upload_part(
        upload_part_url, upload_path_auth, 1, len(part_contents), part_sha1,
        io.BytesIO(part_contents)
    )

    # b2_list_parts
    print('b2_list_parts')
    parts_response = raw_api.list_parts(api_url, account_auth_token, large_file_id, 1, 100)
    assert [1] == [part['partNumber'] for part in parts_response['parts']]

    # b2_list_unfinished_large_files
    unfinished_list = raw_api.list_unfinished_large_files(api_url, account_auth_token, bucket_id)
    assert [file_name] == [f_dict['fileName'] for f_dict in unfinished_list['files']]
    assert file_info == unfinished_list['files'][0]['fileInfo']

    # b2_finish_large_file
    # We don't upload enough data to actually finish on, so we'll just
    # check that the right error is returned.
    print('b2_finish_large_file')
    try:
        raw_api.finish_large_file(api_url, account_auth_token, large_file_id, [part_sha1])
        raise Exception('finish should have failed')
    except Exception as e:
        assert 'large files must have at least 2 parts' in str(e)

    # b2_update_bucket
    print('b2_update_bucket')
    updated_bucket = raw_api.update_bucket(
        api_url,
        account_auth_token,
        account_id,
        bucket_id,
        'allPrivate',
        bucket_info={'color': 'blue'}
    )
    assert first_bucket_revision < updated_bucket['revision']

    # Clean up this test.
    _clean_and_delete_bucket(raw_api, api_url, account_auth_token, account_id, bucket_id)

    # Clean up from old tests. Empty and delete any buckets more than an hour old.
    for bucket_dict in bucket_list_dict['buckets']:
        bucket_id = bucket_dict['bucketId']
        bucket_name = bucket_dict['bucketName']
        if _should_delete_bucket(bucket_name):
            print('cleaning up old bucket: ' + bucket_name)
            _clean_and_delete_bucket(raw_api, api_url, account_auth_token, account_id, bucket_id)


def _clean_and_delete_bucket(raw_api, api_url, account_auth_token, account_id, bucket_id):
    # Delete the files. This test never creates more than a few files,
    # so one call to list_file_versions should get them all.
    versions_dict = raw_api.list_file_versions(api_url, account_auth_token, bucket_id)
    for version_dict in versions_dict['files']:
        file_id = version_dict['fileId']
        file_name = version_dict['fileName']
        action = version_dict['action']
        if action in ['hide', 'upload']:
            print('b2_delete_file', file_name, action)
            raw_api.delete_file_version(api_url, account_auth_token, file_id, file_name)
        else:
            print('b2_cancel_large_file', file_name)
            raw_api.cancel_large_file(api_url, account_auth_token, file_id)

    # Delete the bucket
    print('b2_delete_bucket', bucket_id)
    raw_api.delete_bucket(api_url, account_auth_token, account_id, bucket_id)


def _should_delete_bucket(bucket_name):
    # Bucket names for this test look like: c7b22d0b0ad7-1460060364-5670
    # Other buckets should not be deleted.
    match = re.match(r'^test-raw-api-[a-f0-9]+-([0-9]+)-([0-9]+)', bucket_name)
    if match is None:
        return False

    # Is it more than an hour old?
    bucket_time = int(match.group(1))
    now = time.time()
    return bucket_time + 3600 <= now


def _add_range_header(headers, range_):
    if range_ is not None:
        assert len(range_) == 2, range_
        assert (range_[0] + 0) <= (range_[1] + 0), range_  # not strings
        assert range_[0] >= 0, range_
        headers['Range'] = "bytes=%d-%d" % range_


if __name__ == '__main__':
    test_raw_api()<|MERGE_RESOLUTION|>--- conflicted
+++ resolved
@@ -737,11 +737,7 @@
             sourceFileId=source_file_id,
             largeFileId=large_file_id,
             partNumber=part_number,
-<<<<<<< HEAD
-            **kwargs,
-=======
             **kwargs
->>>>>>> 42ebe4a5
         )
 
 
