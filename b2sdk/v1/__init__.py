--- conflicted
+++ resolved
@@ -15,17 +15,9 @@
 from b2sdk.v1.api import B2Api
 from b2sdk.v1.bucket import Bucket, BucketFactory
 from b2sdk.v1.cache import AbstractCache
-<<<<<<< HEAD
 from b2sdk.v1.file_version import FileVersionInfo
+from b2sdk.v1.session import B2Session
 from b2sdk.v1.sync import (
     ScanPoliciesManager, DEFAULT_SCAN_MANAGER, zip_folders, Synchronizer, AbstractFolder,
     LocalFolder, B2Folder, parse_sync_folder, FileVersion, File
-)
-from b2sdk.v1.api import B2Api
-=======
-from b2sdk.v1.session import B2Session
-from b2sdk.v1.sync import (
-    ScanPoliciesManager, DEFAULT_SCAN_MANAGER, zip_folders, Synchronizer, AbstractFolder,
-    LocalFolder, B2Folder, parse_sync_folder
-)
->>>>>>> 80532aeb
+)