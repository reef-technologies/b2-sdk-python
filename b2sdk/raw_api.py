######################################################################
#
# File: b2sdk/raw_api.py
#
# Copyright 2021 Backblaze Inc. All Rights Reserved.
#
# License https://www.backblaze.com/using_b2_code.html
#
######################################################################

import base64
import io
import os
import random
import re
import sys
import time
import traceback
from abc import ABCMeta, abstractmethod
from enum import Enum, unique
from logging import getLogger
from typing import Any, Dict, Optional

from .b2http import B2Http
from .exception import FileOrBucketNotFound, ResourceNotFound, UnusableFileName, InvalidMetadataDirective, WrongEncryptionModeForBucketDefault, AccessDenied, SSECKeyError, RetentionWriteError
from .encryption.setting import EncryptionAlgorithm, EncryptionMode, EncryptionSetting
from .file_lock import BucketRetentionSetting, FileRetentionSetting, NO_RETENTION_FILE_SETTING, RetentionMode, RetentionPeriod, LegalHold
from .utils import b2_url_encode, hex_sha1_of_stream, FILE_INFO_HEADER_PREFIX

# All supported realms
REALM_URLS = {
    'production': 'https://api.backblazeb2.com',
    'dev': 'http://api.backblazeb2.xyz:8180',
    'staging': 'https://api.backblaze.net',
}

# All possible capabilities
ALL_CAPABILITIES = [
    'listKeys',
    'writeKeys',
    'deleteKeys',
    'listBuckets',
    'writeBuckets',
    'deleteBuckets',
    'readBucketEncryption',
    'writeBucketEncryption',
    'readBucketRetentions',
    'writeBucketRetentions',
    'writeFileRetentions',
    'writeFileLegalHolds',
    'readFileRetentions',
    'readFileLegalHolds',
    'listFiles',
    'readFiles',
    'shareFiles',
    'writeFiles',
    'deleteFiles',
]

# Standard names for file info entries
SRC_LAST_MODIFIED_MILLIS = 'src_last_modified_millis'

# Special X-Bz-Content-Sha1 value to verify checksum at the end
HEX_DIGITS_AT_END = 'hex_digits_at_end'

# API version number to use when calling the service
API_VERSION = 'v2'

logger = getLogger(__name__)


@unique
class MetadataDirectiveMode(Enum):
    """ Mode of handling metadata when copying a file """
    COPY = 401  #: copy metadata from the source file
    REPLACE = 402  #: ignore the source file metadata and set it to provided values


class AbstractRawApi(metaclass=ABCMeta):
    """
    Direct access to the B2 web apis.
    """

    @abstractmethod
    def authorize_account(self, realm_url, application_key_id, application_key):
        pass

    @abstractmethod
    def cancel_large_file(self, api_url, account_auth_token, file_id):
        pass

    @abstractmethod
    def copy_file(
        self,
        api_url,
        account_auth_token,
        source_file_id,
        new_file_name,
        bytes_range=None,
        metadata_directive=None,
        content_type=None,
        file_info=None,
        destination_bucket_id=None,
        destination_server_side_encryption: Optional[EncryptionSetting] = None,
        source_server_side_encryption: Optional[EncryptionSetting] = None,
        file_retention: Optional[FileRetentionSetting] = None,
        legal_hold: Optional[LegalHold] = None,
    ):
        pass

    @abstractmethod
    def copy_part(
        self,
        api_url,
        account_auth_token,
        source_file_id,
        large_file_id,
        part_number,
        bytes_range=None,
        destination_server_side_encryption: Optional[EncryptionSetting] = None,
        source_server_side_encryption: Optional[EncryptionSetting] = None,
    ):
        pass

    @abstractmethod
    def create_bucket(
        self,
        api_url,
        account_auth_token,
        account_id,
        bucket_name,
        bucket_type,
        bucket_info=None,
        cors_rules=None,
        lifecycle_rules=None,
        default_server_side_encryption: Optional[EncryptionSetting] = None,
        is_file_lock_enabled: Optional[bool] = None,
    ):
        pass

    @abstractmethod
    def create_key(
        self, api_url, account_auth_token, account_id, capabilities, key_name,
        valid_duration_seconds, bucket_id, name_prefix
    ):
        pass

    @abstractmethod
    def download_file_from_url(
        self,
        account_auth_token_or_none,
        url,
        range_=None,
        encryption: Optional[EncryptionSetting] = None,
    ):
        pass

    @abstractmethod
    def delete_key(self, api_url, account_auth_token, application_key_id):
        pass

    @abstractmethod
    def delete_bucket(self, api_url, account_auth_token, account_id, bucket_id):
        pass

    @abstractmethod
    def delete_file_version(self, api_url, account_auth_token, file_id, file_name):
        pass

    @abstractmethod
    def finish_large_file(self, api_url, account_auth_token, file_id, part_sha1_array):
        pass

    @abstractmethod
    def get_download_authorization(
        self, api_url, account_auth_token, bucket_id, file_name_prefix, valid_duration_in_seconds
    ):
        pass

    @abstractmethod
    def get_file_info_by_id(self, api_url: str, account_auth_token: str,
                            file_id: str) -> Dict[str, Any]:
        pass

    @abstractmethod
    def get_file_info_by_name(
        self, download_url: str, account_auth_token: str, bucket_name: str, file_name: str
    ) -> Dict[str, Any]:
        pass

    @abstractmethod
    def get_upload_url(self, api_url, account_auth_token, bucket_id):
        pass

    @abstractmethod
    def get_upload_part_url(self, api_url, account_auth_token, file_id):
        pass

    @abstractmethod
    def hide_file(self, api_url, account_auth_token, bucket_id, file_name):
        pass

    @abstractmethod
    def list_buckets(
        self,
        api_url,
        account_auth_token,
        account_id,
        bucket_id=None,
        bucket_name=None,
    ):
        pass

    @abstractmethod
    def list_file_names(
        self,
        api_url,
        account_auth_token,
        bucket_id,
        start_file_name=None,
        max_file_count=None,
        prefix=None,
    ):
        pass

    @abstractmethod
    def list_file_versions(
        self,
        api_url,
        account_auth_token,
        bucket_id,
        start_file_name=None,
        start_file_id=None,
        max_file_count=None,
        prefix=None,
    ):
        pass

    @abstractmethod
    def list_keys(
        self,
        api_url,
        account_auth_token,
        account_id,
        max_key_count=None,
        start_application_key_id=None
    ):
        pass

    @abstractmethod
    def list_parts(self, api_url, account_auth_token, file_id, start_part_number, max_part_count):
        pass

    @abstractmethod
    def list_unfinished_large_files(
        self,
        api_url,
        account_auth_token,
        bucket_id,
        start_file_id=None,
        max_file_count=None,
        prefix=None,
    ):
        pass

    @abstractmethod
    def start_large_file(
        self,
        api_url,
        account_auth_token,
        bucket_id,
        file_name,
        content_type,
        file_info,
        server_side_encryption: Optional[EncryptionSetting] = None,
        file_retention: Optional[FileRetentionSetting] = None,
        legal_hold: Optional[LegalHold] = None,
    ):
        pass

    @abstractmethod
    def update_bucket(
        self,
        api_url,
        account_auth_token,
        account_id,
        bucket_id,
        bucket_type=None,
        bucket_info=None,
        cors_rules=None,
        lifecycle_rules=None,
        if_revision_is=None,
        default_server_side_encryption: Optional[EncryptionSetting] = None,
        default_retention: Optional[BucketRetentionSetting] = None,
    ):
        pass

    @abstractmethod
    def update_file_retention(
        self,
        api_url,
        account_auth_token,
        file_id,
        file_name,
        file_retention: FileRetentionSetting,
        bypass_governance: bool = False,
    ):
        pass

    @abstractmethod
    def upload_file(
        self,
        upload_url,
        upload_auth_token,
        file_name,
        content_length,
        content_type,
        content_sha1,
        file_infos,
        data_stream,
        server_side_encryption: Optional[EncryptionSetting] = None,
        file_retention: Optional[FileRetentionSetting] = None,
        legal_hold: Optional[LegalHold] = None,
    ):
        pass

    @abstractmethod
    def upload_part(
        self,
        upload_url,
        upload_auth_token,
        part_number,
        content_length,
        sha1_sum,
        input_stream,
        server_side_encryption: Optional[EncryptionSetting] = None,
    ):
        pass

    def get_download_url_by_id(self, download_url, file_id):
        return '%s/b2api/%s/b2_download_file_by_id?fileId=%s' % (download_url, API_VERSION, file_id)

    def get_download_url_by_name(self, download_url, bucket_name, file_name):
        return download_url + '/file/' + bucket_name + '/' + b2_url_encode(file_name)


class B2RawHTTPApi(AbstractRawApi):
    """
    Provide access to the B2 web APIs, exactly as they are provided by b2.

    Requires that you provide all necessary URLs and auth tokens for each call.

    Each API call decodes the returned JSON and returns a dict.

    For details on what each method does, see the B2 docs:
        https://www.backblaze.com/b2/docs/

    This class is intended to be a super-simple, very thin layer on top
    of the HTTP calls.  It can be mocked-out for testing higher layers.
    And this class can be tested by exercising each call just once,
    which is relatively quick.
    """

    def __init__(self, b2_http):
        self.b2_http = b2_http

    def _post_json(self, base_url, api_name, auth, **params) -> Dict[str, Any]:
        """
        A helper method for calling an API with the given auth and params.

        :param base_url: something like "https://api001.backblazeb2.com/"
        :param auth: passed in Authorization header
        :param api_name: example: "b2_create_bucket"
        :param args: the rest of the parameters are passed to b2
        :return: the decoded JSON response
        :rtype: dict
        """
        url = '%s/b2api/%s/%s' % (base_url, API_VERSION, api_name)
        headers = {'Authorization': auth}
        return self.b2_http.post_json_return_json(url, headers, params)

    def authorize_account(self, realm_url, application_key_id, application_key):
        auth = b'Basic ' + base64.b64encode(
            ('%s:%s' % (application_key_id, application_key)).encode()
        )
        return self._post_json(realm_url, 'b2_authorize_account', auth)

    def cancel_large_file(self, api_url, account_auth_token, file_id):
        return self._post_json(api_url, 'b2_cancel_large_file', account_auth_token, fileId=file_id)

    def create_bucket(
        self,
        api_url,
        account_auth_token,
        account_id,
        bucket_name,
        bucket_type,
        bucket_info=None,
        cors_rules=None,
        lifecycle_rules=None,
        default_server_side_encryption: Optional[EncryptionSetting] = None,
        is_file_lock_enabled: Optional[bool] = None,
    ):
        kwargs = dict(
            accountId=account_id,
            bucketName=bucket_name,
            bucketType=bucket_type,
        )
        if bucket_info is not None:
            kwargs['bucketInfo'] = bucket_info
        if cors_rules is not None:
            kwargs['corsRules'] = cors_rules
        if lifecycle_rules is not None:
            kwargs['lifecycleRules'] = lifecycle_rules
        if default_server_side_encryption is not None:
            if not default_server_side_encryption.mode.can_be_set_as_bucket_default():
                raise WrongEncryptionModeForBucketDefault(default_server_side_encryption.mode)
            kwargs['defaultServerSideEncryption'
                  ] = default_server_side_encryption.serialize_to_json_for_request()
        if is_file_lock_enabled is not None:
            kwargs['fileLockEnabled'] = is_file_lock_enabled
        return self._post_json(
            api_url,
            'b2_create_bucket',
            account_auth_token,
            **kwargs,
        )

    def create_key(
        self, api_url, account_auth_token, account_id, capabilities, key_name,
        valid_duration_seconds, bucket_id, name_prefix
    ):
        return self._post_json(
            api_url,
            'b2_create_key',
            account_auth_token,
            accountId=account_id,
            capabilities=capabilities,
            keyName=key_name,
            validDurationInSeconds=valid_duration_seconds,
            bucketId=bucket_id,
            namePrefix=name_prefix,
        )

    def delete_bucket(self, api_url, account_auth_token, account_id, bucket_id):
        return self._post_json(
            api_url,
            'b2_delete_bucket',
            account_auth_token,
            accountId=account_id,
            bucketId=bucket_id
        )

    def delete_file_version(self, api_url, account_auth_token, file_id, file_name):
        return self._post_json(
            api_url,
            'b2_delete_file_version',
            account_auth_token,
            fileId=file_id,
            fileName=file_name
        )

    def delete_key(self, api_url, account_auth_token, application_key_id):
        return self._post_json(
            api_url,
            'b2_delete_key',
            account_auth_token,
            applicationKeyId=application_key_id,
        )

    def download_file_from_url(
        self,
        account_auth_token_or_none,
        url,
        range_=None,
        encryption: Optional[EncryptionSetting] = None,
    ):
        """
        Issue a streaming request for download of a file, potentially authorized.

        :param str account_auth_token_or_none: an optional account auth token to pass in
        :param str url: the full URL to download from
        :param tuple range: two-element tuple for http Range header
        :param b2sdk.v1.EncryptionSetting encryption: encryption settings for downloading
        :return: b2_http response
        """
        request_headers = {}
        _add_range_header(request_headers, range_)

        if encryption is not None:
            assert encryption.mode in (
                EncryptionMode.NONE, EncryptionMode.SSE_B2, EncryptionMode.SSE_C
            )
            encryption.add_to_download_headers(request_headers)

        if account_auth_token_or_none is not None:
            request_headers['Authorization'] = account_auth_token_or_none
        try:
            return self.b2_http.get_content(url, request_headers)
        except AccessDenied:
            raise SSECKeyError()

    def finish_large_file(self, api_url, account_auth_token, file_id, part_sha1_array):
        return self._post_json(
            api_url,
            'b2_finish_large_file',
            account_auth_token,
            fileId=file_id,
            partSha1Array=part_sha1_array
        )

    def get_download_authorization(
        self, api_url, account_auth_token, bucket_id, file_name_prefix, valid_duration_in_seconds
    ):
        return self._post_json(
            api_url,
            'b2_get_download_authorization',
            account_auth_token,
            bucketId=bucket_id,
            fileNamePrefix=file_name_prefix,
            validDurationInSeconds=valid_duration_in_seconds
        )

    def get_file_info_by_id(self, api_url: str, account_auth_token: str,
                            file_id: str) -> Dict[str, Any]:
        return self._post_json(api_url, 'b2_get_file_info', account_auth_token, fileId=file_id)

    def get_file_info_by_name(
        self, download_url: str, account_auth_token: str, bucket_name: str, file_name: str
    ) -> Dict[str, Any]:
        download_url = self.get_download_url_by_name(download_url, bucket_name, file_name)
        try:
            response = self.b2_http.head_content(
                download_url, headers={"Authorization": account_auth_token}
            )
            return response.headers
        except ResourceNotFound:
            logger.debug("Resource Not Found: %s" % download_url)
            raise FileOrBucketNotFound(bucket_name, file_name)

    def get_upload_url(self, api_url, account_auth_token, bucket_id):
        return self._post_json(api_url, 'b2_get_upload_url', account_auth_token, bucketId=bucket_id)

    def get_upload_part_url(self, api_url, account_auth_token, file_id):
        return self._post_json(
            api_url, 'b2_get_upload_part_url', account_auth_token, fileId=file_id
        )

    def hide_file(self, api_url, account_auth_token, bucket_id, file_name):
        return self._post_json(
            api_url, 'b2_hide_file', account_auth_token, bucketId=bucket_id, fileName=file_name
        )

    def list_buckets(
        self,
        api_url,
        account_auth_token,
        account_id,
        bucket_id=None,
        bucket_name=None,
    ):
        return self._post_json(
            api_url,
            'b2_list_buckets',
            account_auth_token,
            accountId=account_id,
            bucketTypes=['all'],
            bucketId=bucket_id,
            bucketName=bucket_name,
        )

    def list_file_names(
        self,
        api_url,
        account_auth_token,
        bucket_id,
        start_file_name=None,
        max_file_count=None,
        prefix=None,
    ):
        return self._post_json(
            api_url,
            'b2_list_file_names',
            account_auth_token,
            bucketId=bucket_id,
            startFileName=start_file_name,
            maxFileCount=max_file_count,
            prefix=prefix,
        )

    def list_file_versions(
        self,
        api_url,
        account_auth_token,
        bucket_id,
        start_file_name=None,
        start_file_id=None,
        max_file_count=None,
        prefix=None,
    ):
        return self._post_json(
            api_url,
            'b2_list_file_versions',
            account_auth_token,
            bucketId=bucket_id,
            startFileName=start_file_name,
            startFileId=start_file_id,
            maxFileCount=max_file_count,
            prefix=prefix,
        )

    def list_keys(
        self,
        api_url,
        account_auth_token,
        account_id,
        max_key_count=None,
        start_application_key_id=None
    ):
        return self._post_json(
            api_url,
            'b2_list_keys',
            account_auth_token,
            accountId=account_id,
            maxKeyCount=max_key_count,
            startApplicationKeyId=start_application_key_id,
        )

    def list_parts(self, api_url, account_auth_token, file_id, start_part_number, max_part_count):
        return self._post_json(
            api_url,
            'b2_list_parts',
            account_auth_token,
            fileId=file_id,
            startPartNumber=start_part_number,
            maxPartCount=max_part_count
        )

    def list_unfinished_large_files(
        self,
        api_url,
        account_auth_token,
        bucket_id,
        start_file_id=None,
        max_file_count=None,
        prefix=None,
    ):
        return self._post_json(
            api_url,
            'b2_list_unfinished_large_files',
            account_auth_token,
            bucketId=bucket_id,
            startFileId=start_file_id,
            maxFileCount=max_file_count,
            namePrefix=prefix,
        )

    def start_large_file(
        self,
        api_url,
        account_auth_token,
        bucket_id,
        file_name,
        content_type,
        file_info,
        server_side_encryption: Optional[EncryptionSetting] = None,
        file_retention: Optional[FileRetentionSetting] = None,
        legal_hold: Optional[LegalHold] = None,
    ):
        kwargs = {}
        if server_side_encryption is not None:
            assert server_side_encryption.mode in (
                EncryptionMode.NONE, EncryptionMode.SSE_B2, EncryptionMode.SSE_C
            )
            kwargs['serverSideEncryption'] = server_side_encryption.serialize_to_json_for_request()

        if legal_hold is not None:
            kwargs['legalHold'] = legal_hold.to_server()

        if file_retention is not None:
            kwargs['fileRetention'] = file_retention.serialize_to_json_for_request()

        return self._post_json(
            api_url,
            'b2_start_large_file',
            account_auth_token,
            bucketId=bucket_id,
            fileName=file_name,
            fileInfo=file_info,
            contentType=content_type,
            **kwargs
        )

    def update_bucket(
        self,
        api_url,
        account_auth_token,
        account_id,
        bucket_id,
        bucket_type=None,
        bucket_info=None,
        cors_rules=None,
        lifecycle_rules=None,
        if_revision_is=None,
        default_server_side_encryption: Optional[EncryptionSetting] = None,
        default_retention: Optional[BucketRetentionSetting] = None,
    ):
        assert bucket_info is not None or bucket_type is not None

        kwargs = {}
        if if_revision_is is not None:
            kwargs['ifRevisionIs'] = if_revision_is
        if bucket_info is not None:
            kwargs['bucketInfo'] = bucket_info
        if bucket_type is not None:
            kwargs['bucketType'] = bucket_type
        if cors_rules is not None:
            kwargs['corsRules'] = cors_rules
        if lifecycle_rules is not None:
            kwargs['lifecycleRules'] = lifecycle_rules
        if default_server_side_encryption is not None:
            if not default_server_side_encryption.mode.can_be_set_as_bucket_default():
                raise WrongEncryptionModeForBucketDefault(default_server_side_encryption.mode)
            kwargs['defaultServerSideEncryption'
                  ] = default_server_side_encryption.serialize_to_json_for_request()
        if default_retention is not None:
            kwargs['defaultRetention'] = default_retention.serialize_to_json_for_request()

        return self._post_json(
            api_url,
            'b2_update_bucket',
            account_auth_token,
            accountId=account_id,
            bucketId=bucket_id,
            **kwargs
        )

    def update_file_retention(
        self,
        api_url,
        account_auth_token,
        file_id,
        file_name,
        file_retention: FileRetentionSetting,
        bypass_governance: bool = False,
    ):
        kwargs = {}
        kwargs['fileRetention'] = file_retention.serialize_to_json_for_request()
        try:
            return self._post_json(
                api_url,
                'b2_update_file_retention',
                account_auth_token,
                fileId=file_id,
                fileName=file_name,
                bypassGovernance=bypass_governance,
                **kwargs
            )
        except AccessDenied:
            raise RetentionWriteError()

    def update_file_legal_hold(
        self,
        api_url,
        account_auth_token,
        file_id,
        file_name,
        legal_hold: LegalHold,
    ):
        try:
            return self._post_json(
                api_url,
                'b2_update_file_legal_hold',
                account_auth_token,
                fileId=file_id,
                fileName=file_name,
                legalHold=legal_hold.to_server(),
            )
        except AccessDenied:
            raise RetentionWriteError()

    def unprintable_to_hex(self, string):
        """
        Replace unprintable chars in string with a hex representation.

        :param string: an arbitrary string, possibly with unprintable characters.
        :return: the string, with unprintable characters changed to hex (e.g., "\x07")

        """
        unprintables_pattern = re.compile(r'[\x00-\x1f]')

        def hexify(match):
            return r'\x{0:02x}'.format(ord(match.group()))

        return unprintables_pattern.sub(hexify, string)

    def check_b2_filename(self, filename):
        """
        Raise an appropriate exception with details if the filename is unusable.

        See https://www.backblaze.com/b2/docs/files.html for the rules.

        :param filename: a proposed filename in unicode
        :return: None if the filename is usable
        """
        encoded_name = filename.encode('utf-8')
        length_in_bytes = len(encoded_name)
        if length_in_bytes < 1:
            raise UnusableFileName("Filename must be at least 1 character.")
        if length_in_bytes > 1024:
            raise UnusableFileName("Filename is too long (can be at most 1024 bytes).")
        lowest_unicode_value = ord(min(filename))
        if lowest_unicode_value < 32:
            message = u"Filename \"{0}\" contains code {1} (hex {2:02x}), less than 32.".format(
                self.unprintable_to_hex(filename), lowest_unicode_value, lowest_unicode_value
            )
            raise UnusableFileName(message)
        # No DEL for you.
        if '\x7f' in filename:
            raise UnusableFileName("DEL character (0x7f) not allowed.")
        if filename[0] == '/' or filename[-1] == '/':
            raise UnusableFileName("Filename may not start or end with '/'.")
        if '//' in filename:
            raise UnusableFileName("Filename may not contain \"//\".")
        long_segment = max([len(segment.encode('utf-8')) for segment in filename.split('/')])
        if long_segment > 250:
            raise UnusableFileName("Filename segment too long (maximum 250 bytes in utf-8).")

    def upload_file(
        self,
        upload_url,
        upload_auth_token,
        file_name,
        content_length,
        content_type,
        content_sha1,
        file_infos,
        data_stream,
        server_side_encryption: Optional[EncryptionSetting] = None,
        file_retention: Optional[FileRetentionSetting] = None,
        legal_hold: Optional[LegalHold] = None,
    ):
        """
        Upload one, small file to b2.

        :param upload_url: the upload_url from b2_authorize_account
        :param upload_auth_token: the auth token from b2_authorize_account
        :param file_name: the name of the B2 file
        :param content_length: number of bytes in the file
        :param content_type: MIME type
        :param content_sha1: hex SHA1 of the contents of the file
        :param file_infos: extra file info to upload
        :param data_stream: a file like object from which the contents of the file can be read
        :return:
        """
        # Raise UnusableFileName if the file_name doesn't meet the rules.
        self.check_b2_filename(file_name)
        headers = {
            'Authorization': upload_auth_token,
            'Content-Length': str(content_length),
            'X-Bz-File-Name': b2_url_encode(file_name),
            'Content-Type': content_type,
            'X-Bz-Content-Sha1': content_sha1,
        }
        for k, v in file_infos.items():
            headers[FILE_INFO_HEADER_PREFIX + k] = b2_url_encode(v)
        if server_side_encryption is not None:
            assert server_side_encryption.mode in (
                EncryptionMode.NONE, EncryptionMode.SSE_B2, EncryptionMode.SSE_C
            )
            server_side_encryption.add_to_upload_headers(headers)

        if legal_hold is not None:
            legal_hold.add_to_upload_headers(headers)

        if file_retention is not None:
            file_retention.add_to_to_upload_headers(headers)

        return self.b2_http.post_content_return_json(upload_url, headers, data_stream)

    def upload_part(
        self,
        upload_url,
        upload_auth_token,
        part_number,
        content_length,
        content_sha1,
        data_stream,
        server_side_encryption: Optional[EncryptionSetting] = None,
    ):
        headers = {
            'Authorization': upload_auth_token,
            'Content-Length': str(content_length),
            'X-Bz-Part-Number': str(part_number),
            'X-Bz-Content-Sha1': content_sha1
        }
        if server_side_encryption is not None:
            assert server_side_encryption.mode in (
                EncryptionMode.NONE, EncryptionMode.SSE_B2, EncryptionMode.SSE_C
            )
            server_side_encryption.add_to_upload_headers(headers)

        return self.b2_http.post_content_return_json(upload_url, headers, data_stream)

    def copy_file(
        self,
        api_url,
        account_auth_token,
        source_file_id,
        new_file_name,
        bytes_range=None,
        metadata_directive=None,
        content_type=None,
        file_info=None,
        destination_bucket_id=None,
        destination_server_side_encryption: Optional[EncryptionSetting] = None,
        source_server_side_encryption: Optional[EncryptionSetting] = None,
        file_retention: Optional[FileRetentionSetting] = None,
        legal_hold: Optional[LegalHold] = None,
    ):
        kwargs = {}
        if bytes_range is not None:
            range_dict = {}
            _add_range_header(range_dict, bytes_range)
            kwargs['range'] = range_dict['Range']

        if metadata_directive is not None:
            assert metadata_directive in tuple(MetadataDirectiveMode)
            if metadata_directive is MetadataDirectiveMode.COPY and (
                content_type is not None or file_info is not None
            ):
                raise InvalidMetadataDirective(
                    'content_type and file_info should be None when metadata_directive is COPY'
                )
            elif metadata_directive is MetadataDirectiveMode.REPLACE and content_type is None:
                raise InvalidMetadataDirective(
                    'content_type cannot be None when metadata_directive is REPLACE'
                )
            kwargs['metadataDirective'] = metadata_directive.name

        if content_type is not None:
            kwargs['contentType'] = content_type
        if file_info is not None:
            kwargs['fileInfo'] = file_info
        if destination_bucket_id is not None:
            kwargs['destinationBucketId'] = destination_bucket_id
        if destination_server_side_encryption is not None:
            assert destination_server_side_encryption.mode in (
                EncryptionMode.NONE, EncryptionMode.SSE_B2, EncryptionMode.SSE_C
            )
            kwargs['destinationServerSideEncryption'
                  ] = destination_server_side_encryption.serialize_to_json_for_request()
        if source_server_side_encryption is not None:
            assert source_server_side_encryption.mode == EncryptionMode.SSE_C
            kwargs['sourceServerSideEncryption'
                  ] = source_server_side_encryption.serialize_to_json_for_request()

        if legal_hold is not None:
            kwargs['legalHold'] = legal_hold.to_server()

        if file_retention is not None:
            kwargs['fileRetention'] = file_retention.serialize_to_json_for_request()

        try:
            return self._post_json(
                api_url,
                'b2_copy_file',
                account_auth_token,
                sourceFileId=source_file_id,
                fileName=new_file_name,
                **kwargs
            )
        except AccessDenied:
            raise SSECKeyError()

    def copy_part(
        self,
        api_url,
        account_auth_token,
        source_file_id,
        large_file_id,
        part_number,
        bytes_range=None,
        destination_server_side_encryption: Optional[EncryptionSetting] = None,
        source_server_side_encryption: Optional[EncryptionSetting] = None,
    ):
        kwargs = {}
        if bytes_range is not None:
            range_dict = {}
            _add_range_header(range_dict, bytes_range)
            kwargs['range'] = range_dict['Range']
        if destination_server_side_encryption is not None:
            assert destination_server_side_encryption.mode in (
                EncryptionMode.NONE, EncryptionMode.SSE_B2, EncryptionMode.SSE_C
            )
            kwargs['destinationServerSideEncryption'
                  ] = destination_server_side_encryption.serialize_to_json_for_request()
        if source_server_side_encryption is not None:
            assert source_server_side_encryption.mode in (
                EncryptionMode.NONE, EncryptionMode.SSE_B2, EncryptionMode.SSE_C
            )
            kwargs['sourceServerSideEncryption'
                  ] = source_server_side_encryption.serialize_to_json_for_request()
        try:
            return self._post_json(
                api_url,
                'b2_copy_part',
                account_auth_token,
                sourceFileId=source_file_id,
                largeFileId=large_file_id,
                partNumber=part_number,
                **kwargs
            )
        except AccessDenied:
            raise SSECKeyError()


def test_raw_api(cleanup_old_buckets):
    """
    Exercise the code in B2RawHTTPApi by making each call once, just
    to make sure the parameters are passed in, and the result is
    passed back.

    The goal is to be a complete test of B2RawHTTPApi, so the tests for
    the rest of the code can use the simulator.

    Prints to stdout if things go wrong.

    :return: 0 on success, non-zero on failure
    """
    try:
<<<<<<< HEAD
        raw_api = B2RawHTTPApi(B2Http())
        test_raw_api_helper(raw_api)
=======
        raw_api = B2RawApi(B2Http())
        test_raw_api_helper(raw_api, cleanup_old_buckets)
>>>>>>> c198f912
        return 0
    except Exception:
        traceback.print_exc(file=sys.stdout)
        return 1


def authorize_raw_api(raw_api):
    application_key_id = os.environ.get('B2_TEST_APPLICATION_KEY_ID')
    if application_key_id is None:
        print('B2_TEST_APPLICATION_KEY_ID is not set.', file=sys.stderr)
        sys.exit(1)

    application_key = os.environ.get('B2_TEST_APPLICATION_KEY')
    if application_key is None:
        print('B2_TEST_APPLICATION_KEY is not set.', file=sys.stderr)
        sys.exit(1)

    realm = os.environ.get('B2_TEST_ENVIRONMENT', 'production')
    realm_url = REALM_URLS.get(realm, realm)
    auth_dict = raw_api.authorize_account(realm_url, application_key_id, application_key)
    return auth_dict


def test_raw_api_helper(raw_api, cleanup_old_buckets):
    """
    Try each of the calls to the raw api.  Raise an
    exception if anything goes wrong.

    This uses a Backblaze account that is just for this test.
    The account uses the free level of service, which should
    be enough to run this test a reasonable number of times
    each day.  If somebody abuses the account for other things,
    this test will break and we'll have to do something about
    it.
    """
    # b2_authorize_account
    print('b2_authorize_account')
    auth_dict = authorize_raw_api(raw_api)
    account_id = auth_dict['accountId']
    account_auth_token = auth_dict['authorizationToken']
    api_url = auth_dict['apiUrl']
    download_url = auth_dict['downloadUrl']

    # b2_create_key
    print('b2_create_key')
    key_dict = raw_api.create_key(
        api_url,
        account_auth_token,
        account_id,
        ['readFiles'],
        'testKey',
        None,
        None,
        None,
    )

    # b2_list_keys
    print('b2_list_keys')
    raw_api.list_keys(api_url, account_auth_token, account_id, 10)

    # b2_delete_key
    print('b2_delete_key')
    raw_api.delete_key(api_url, account_auth_token, key_dict['applicationKeyId'])

    # b2_create_bucket, with a unique bucket name
    # Include the account ID in the bucket name to be
    # sure it doesn't collide with bucket names from
    # other accounts.
    print('b2_create_bucket')
    bucket_name = 'test-raw-api-%s-%d-%d' % (
        account_id, int(time.time()), random.randint(1000, 9999)
    )

    # very verbose http debug
    #import http.client; http.client.HTTPConnection.debuglevel = 1

    bucket_dict = raw_api.create_bucket(
        api_url,
        account_auth_token,
        account_id,
        bucket_name,
        'allPublic',
        is_file_lock_enabled=True,
    )
    bucket_id = bucket_dict['bucketId']
    first_bucket_revision = bucket_dict['revision']

    ##################
    print('b2_update_bucket')
    sse_b2_aes = EncryptionSetting(
        mode=EncryptionMode.SSE_B2,
        algorithm=EncryptionAlgorithm.AES256,
    )
    sse_none = EncryptionSetting(mode=EncryptionMode.NONE)
    for encryption_setting, default_retention in [
        (
            sse_none,
            BucketRetentionSetting(mode=RetentionMode.GOVERNANCE, period=RetentionPeriod(days=1))
        ),
        (sse_b2_aes, None),
        (sse_b2_aes, BucketRetentionSetting(RetentionMode.NONE)),
    ]:
        bucket_dict = raw_api.update_bucket(
            api_url,
            account_auth_token,
            account_id,
            bucket_id,
            'allPublic',
            default_server_side_encryption=encryption_setting,
            default_retention=default_retention,
        )

    # b2_list_buckets
    print('b2_list_buckets')
    bucket_list_dict = raw_api.list_buckets(api_url, account_auth_token, account_id)
    #print(bucket_list_dict)

    # b2_get_upload_url
    print('b2_get_upload_url')
    upload_url_dict = raw_api.get_upload_url(api_url, account_auth_token, bucket_id)
    upload_url = upload_url_dict['uploadUrl']
    upload_auth_token = upload_url_dict['authorizationToken']

    # b2_upload_file
    print('b2_upload_file')
    file_name = 'test.txt'
    file_contents = b'hello world'
    file_sha1 = hex_sha1_of_stream(io.BytesIO(file_contents), len(file_contents))
    file_dict = raw_api.upload_file(
        upload_url,
        upload_auth_token,
        file_name,
        len(file_contents),
        'text/plain',
        file_sha1,
        {'color': 'blue'},
        io.BytesIO(file_contents),
        server_side_encryption=sse_b2_aes,
    )

    file_id = file_dict['fileId']

    # b2_list_file_versions
    print('b2_list_file_versions')
    list_versions_dict = raw_api.list_file_versions(api_url, account_auth_token, bucket_id)
    assert [file_name] == [f_dict['fileName'] for f_dict in list_versions_dict['files']]

    # b2_download_file_by_id with auth
    print('b2_download_file_by_id (auth)')
    url = raw_api.get_download_url_by_id(download_url, file_id)
    with raw_api.download_file_from_url(account_auth_token, url) as response:
        data = next(response.iter_content(chunk_size=len(file_contents)))
        assert data == file_contents, data

    # b2_download_file_by_id no auth
    print('b2_download_file_by_id (no auth)')
    url = raw_api.get_download_url_by_id(download_url, file_id)
    with raw_api.download_file_from_url(None, url) as response:
        data = next(response.iter_content(chunk_size=len(file_contents)))
        assert data == file_contents, data

    # b2_download_file_by_name with auth
    print('b2_download_file_by_name (auth)')
    url = raw_api.get_download_url_by_name(download_url, bucket_name, file_name)
    with raw_api.download_file_from_url(account_auth_token, url) as response:
        data = next(response.iter_content(chunk_size=len(file_contents)))
        assert data == file_contents, data

    # b2_download_file_by_name no auth
    print('b2_download_file_by_name (no auth)')
    url = raw_api.get_download_url_by_name(download_url, bucket_name, file_name)
    with raw_api.download_file_from_url(None, url) as response:
        data = next(response.iter_content(chunk_size=len(file_contents)))
        assert data == file_contents, data

    # b2_get_download_authorization
    print('b2_get_download_authorization')
    download_auth = raw_api.get_download_authorization(
        api_url, account_auth_token, bucket_id, file_name[:-2], 12345
    )
    download_auth_token = download_auth['authorizationToken']

    # b2_download_file_by_name with download auth
    print('b2_download_file_by_name (download auth)')
    url = raw_api.get_download_url_by_name(download_url, bucket_name, file_name)
    with raw_api.download_file_from_url(download_auth_token, url) as response:
        data = next(response.iter_content(chunk_size=len(file_contents)))
        assert data == file_contents, data

    # b2_list_file_names
    print('b2_list_file_names')
    list_names_dict = raw_api.list_file_names(api_url, account_auth_token, bucket_id)
    assert [file_name] == [f_dict['fileName'] for f_dict in list_names_dict['files']]

    # b2_list_file_names (start, count)
    print('b2_list_file_names (start, count)')
    list_names_dict = raw_api.list_file_names(
        api_url, account_auth_token, bucket_id, start_file_name=file_name, max_file_count=5
    )
    assert [file_name] == [f_dict['fileName'] for f_dict in list_names_dict['files']]

    # b2_copy_file
    print('b2_copy_file')
    copy_file_name = 'test_copy.txt'
    raw_api.copy_file(api_url, account_auth_token, file_id, copy_file_name)

    # b2_get_file_info_by_id
    print('b2_get_file_info_by_id')
    file_info_dict = raw_api.get_file_info_by_id(api_url, account_auth_token, file_id)
    assert file_info_dict['fileName'] == file_name

    # b2_get_file_info_by_name
    print('b2_get_file_info_by_name (no auth)')
    info_headers = raw_api.get_file_info_by_name(download_url, None, bucket_name, file_name)
    assert info_headers['x-bz-file-id'] == file_id

    # b2_get_file_info_by_name
    print('b2_get_file_info_by_name (auth)')
    info_headers = raw_api.get_file_info_by_name(
        download_url, account_auth_token, bucket_name, file_name
    )
    assert info_headers['x-bz-file-id'] == file_id

    # b2_get_file_info_by_name
    print('b2_get_file_info_by_name (download auth)')
    info_headers = raw_api.get_file_info_by_name(
        download_url, download_auth_token, bucket_name, file_name
    )
    assert info_headers['x-bz-file-id'] == file_id

    # b2_hide_file
    print('b2_hide_file')
    raw_api.hide_file(api_url, account_auth_token, bucket_id, file_name)

    # b2_start_large_file
    print('b2_start_large_file')
    file_info = {'color': 'red'}
    large_info = raw_api.start_large_file(
        api_url,
        account_auth_token,
        bucket_id,
        file_name,
        'text/plain',
        file_info,
        server_side_encryption=sse_b2_aes,
    )
    large_file_id = large_info['fileId']

    # b2_get_upload_part_url
    print('b2_get_upload_part_url')
    upload_part_dict = raw_api.get_upload_part_url(api_url, account_auth_token, large_file_id)
    upload_part_url = upload_part_dict['uploadUrl']
    upload_path_auth = upload_part_dict['authorizationToken']

    # b2_upload_part
    print('b2_upload_part')
    part_contents = b'hello part'
    part_sha1 = hex_sha1_of_stream(io.BytesIO(part_contents), len(part_contents))
    raw_api.upload_part(
        upload_part_url, upload_path_auth, 1, len(part_contents), part_sha1,
        io.BytesIO(part_contents)
    )

    # b2_copy_part
    print('b2_copy_part')
    raw_api.copy_part(api_url, account_auth_token, file_id, large_file_id, 2, (0, 5))

    # b2_list_parts
    print('b2_list_parts')
    parts_response = raw_api.list_parts(api_url, account_auth_token, large_file_id, 1, 100)
    assert [1, 2] == [part['partNumber'] for part in parts_response['parts']]

    # b2_list_unfinished_large_files
    unfinished_list = raw_api.list_unfinished_large_files(api_url, account_auth_token, bucket_id)
    assert [file_name] == [f_dict['fileName'] for f_dict in unfinished_list['files']]
    assert file_info == unfinished_list['files'][0]['fileInfo']

    # b2_finish_large_file
    print('b2_finish_large_file')
    try:
        raw_api.finish_large_file(api_url, account_auth_token, large_file_id, [part_sha1])
        raise Exception('finish should have failed')
    except Exception as e:
        assert 'large files must have at least 2 parts' in str(e)
    # TODO: make another attempt to finish but this time successfully

    # b2_update_bucket
    print('b2_update_bucket')
    updated_bucket = raw_api.update_bucket(
        api_url,
        account_auth_token,
        account_id,
        bucket_id,
        'allPrivate',
        bucket_info={'color': 'blue'},
        default_retention=BucketRetentionSetting(
            mode=RetentionMode.GOVERNANCE, period=RetentionPeriod(days=1)
        ),
    )
    assert first_bucket_revision < updated_bucket['revision']

    # Clean up this test.
    _clean_and_delete_bucket(raw_api, api_url, account_auth_token, account_id, bucket_id)

    if cleanup_old_buckets:
        # Clean up from old tests. Empty and delete any buckets more than an hour old.
        _cleanup_old_buckets(raw_api, auth_dict, bucket_list_dict)


def cleanup_old_buckets():
    raw_api = B2RawApi(B2Http())
    auth_dict = authorize_raw_api(raw_api)
    bucket_list_dict = raw_api.list_buckets(
        auth_dict['apiUrl'], auth_dict['authorizationToken'], auth_dict['accountId']
    )
    _cleanup_old_buckets(raw_api, auth_dict, bucket_list_dict)


def _cleanup_old_buckets(raw_api, auth_dict, bucket_list_dict):
    for bucket_dict in bucket_list_dict['buckets']:
        bucket_id = bucket_dict['bucketId']
        bucket_name = bucket_dict['bucketName']
        if _should_delete_bucket(bucket_name):
            print('cleaning up old bucket: ' + bucket_name)
            _clean_and_delete_bucket(
                raw_api,
                auth_dict['apiUrl'],
                auth_dict['authorizationToken'],
                auth_dict['accountId'],
                bucket_id,
            )


def _clean_and_delete_bucket(raw_api, api_url, account_auth_token, account_id, bucket_id):
    # Delete the files. This test never creates more than a few files,
    # so one call to list_file_versions should get them all.
    versions_dict = raw_api.list_file_versions(api_url, account_auth_token, bucket_id)
    for version_dict in versions_dict['files']:
        file_id = version_dict['fileId']
        file_name = version_dict['fileName']
        action = version_dict['action']
        if action in ['hide', 'upload']:
            print('b2_delete_file', file_name, action)
            if action == 'upload' and version_dict[
                'fileRetention'] and version_dict['fileRetention']['value']['mode'] is not None:
                raw_api.update_file_retention(
                    api_url,
                    account_auth_token,
                    file_id,
                    file_name,
                    NO_RETENTION_FILE_SETTING,
                    bypass_governance=True
                )
            raw_api.delete_file_version(api_url, account_auth_token, file_id, file_name)
        else:
            print('b2_cancel_large_file', file_name)
            raw_api.cancel_large_file(api_url, account_auth_token, file_id)

    # Delete the bucket
    print('b2_delete_bucket', bucket_id)
    raw_api.delete_bucket(api_url, account_auth_token, account_id, bucket_id)


def _should_delete_bucket(bucket_name):
    # Bucket names for this test look like: c7b22d0b0ad7-1460060364-5670
    # Other buckets should not be deleted.
    match = re.match(r'^test-raw-api-[a-f0-9]+-([0-9]+)-([0-9]+)', bucket_name)
    if match is None:
        return False

    # Is it more than an hour old?
    bucket_time = int(match.group(1))
    now = time.time()
    return bucket_time + 3600 <= now


def _add_range_header(headers, range_):
    if range_ is not None:
        assert len(range_) == 2, range_
        assert (range_[0] + 0) <= (range_[1] + 0), range_  # not strings
        assert range_[0] >= 0, range_
        headers['Range'] = "bytes=%d-%d" % range_


if __name__ == '__main__':
    test_raw_api(True)<|MERGE_RESOLUTION|>--- conflicted
+++ resolved
@@ -1029,13 +1029,8 @@
     :return: 0 on success, non-zero on failure
     """
     try:
-<<<<<<< HEAD
         raw_api = B2RawHTTPApi(B2Http())
-        test_raw_api_helper(raw_api)
-=======
-        raw_api = B2RawApi(B2Http())
         test_raw_api_helper(raw_api, cleanup_old_buckets)
->>>>>>> c198f912
         return 0
     except Exception:
         traceback.print_exc(file=sys.stdout)
