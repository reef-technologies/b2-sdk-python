--- conflicted
+++ resolved
@@ -9,13 +9,6 @@
 
 <!-- towncrier release notes start -->
 
-<<<<<<< HEAD
-
-## [Unreleased]
-
-### Fixed
-- Add missing import to Synchronizer docs example
-=======
 ## [1.29.0](https://github.com/Backblaze/b2-sdk-python/releases/tag/v1.29.0) - 2023-12-13
 
 
@@ -50,7 +43,6 @@
 - Changelog entries are now validated as a part of CI pipeline.
 - Disable dependabot requests for updates unrelated to security issues.
 - Fixed tests failing because of changes made to `locale.normalize` in Python 3.12.
->>>>>>> 4a699e02
 
 
 ## [1.27.0](https://github.com/Backblaze/b2-sdk-python/releases/tag/v1.27.0) - 2023-11-26
