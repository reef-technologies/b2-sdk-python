# Changelog
All notable changes to this project will be documented in this file.

The format is based on [Keep a Changelog](https://keepachangelog.com/en/1.0.0/),
and this project adheres to [Semantic Versioning](https://semver.org/spec/v2.0.0.html).

## [Unreleased]

As in version 1.16.0, the replication API may still be unstable in this release,
though no known major changes to it are planned at this point. Early adopters may find it
feasible to rely this implementation already.

### Added
* Add included_sources module, for keeping track of included modified third-party libraries
* Add `include_existing_files` parameter to `ReplicationSetupHelper`

### Changed
<<<<<<< HEAD
* Reorder actions of `ReplicationSetupHelper` to avoid zombie rules
=======
* Change the per part retry limit from 5 to 20 for data transfer operations. Please note that the retry system is not considered to be a part of the public interface and is subject to be adjusted
* Do not wait more than 64 seconds between retry attempts (unless server asks for it)
* On longer failures wait an additional (random, up to 1s) amount of time to prevent client synchronization
>>>>>>> f89f00c7

### Fixed
* Fix `AccountInfo.is_master_key()`
* Fix docstring of `SqliteAccountInfo`
* Fix lifecycle rule type in the docs

### Infrastructure
* Add 3.11.0-beta.1 to CI
* Change Sphinx major version from 5 to 6
<<<<<<< HEAD
* Extracted folder/bucket scanning into a new `scan` module
* The interface of `ReplicationConfiguration` was flattened
=======
* Enable pip cache in CI
>>>>>>> f89f00c7

## [1.16.0] - 2022-04-27

This release contains a preview of replication support. It allows for basic
usage of B2 replication feature (currently in closed beta).

As the interface of the sdk (and the server api) may change, the replication
support shall be considered PRIVATE interface and should be used with caution.
Please consult the documentation on how to safely use the private api interface.

Expect substantial amount of work on sdk interface:
* The interface of `ReplicationConfiguration` WILL change
* The interface of `FileVersion.replication_status` MIGHT change
* The interface of `FileVersionDownload` MIGHT change

### Added
* Add basic replication support to `Bucket` and `FileVersion`
* Add `is_master_key()` method to `AbstractAccountInfo`
* Add `readBucketReplications` and `writeBucketReplications` to `ALL_CAPABILITIES`
* Add log tracing of `interpret_b2_error`
* Add `ReplicationSetupHelper`

### Fixed
* Fix license test on Windows
* Fix cryptic errors when running integration tests with a non-full key

## [1.15.0] - 2022-04-12

### Changed
* Don't run coverage in pypy in CI
* Introduce a common thread worker pool for all downloads
* Increase http timeout to 20min (for copy using 5GB parts)
* Remove inheritance from object (leftover from python2)
* Run unit tests on all CPUs

### Added
* Add pypy-3.8 to test matrix
* Add support for unverified checksum upload mode
* Add dedicated exception for unverified email
* Add a parameter to customize `sync_policy_manager`
* Add parameters to set the min/max part size for large file upload/copy methods
* Add CopySourceTooBig exception
* Add an option to set a custom file version class to `FileVersionFactory`
* Add an option for B2Api to turn off hash checking for downloaded files
* Add an option for B2Api to set write buffer size for `DownloadedFile.save_to` method
* Add support for multiple profile files for SqliteAccountInfo

### Fixed
* Fix copying objects larger than 1TB
* Fix uploading objects larger than 1TB
* Fix downloading files with unverified checksum
* Fix decoding in filename and file info of `DownloadVersion`
* Fix an off-by-one bug and other bugs in the Simulator copy functionality

### Removed
* Drop support for Python 3.5 and Python 3.6

## [1.14.1] - 2022-02-23

### Security
* Fix setting permissions for local sqlite database (thanks to Jan Schejbal for responsible disclosure!)

## [1.14.0] - 2021-12-23

### Fixed
* Relax constraint on arrow to allow for versions >= 1.0.2

## [1.13.0] - 2021-10-24

### Added
* Add support for Python 3.10

### Changed
* Update a list with all capabilities

### Fixed
* Fix pypy selector in CI

## [1.12.0] - 2021-08-06

### Changed
* The `importlib-metadata` requirement is less strictly bound now (just >=3.3.0 for python > 3.5).
* `B2Api` `update_file_legal_hold` and `update_file_retention_setting` now return the set values

### Added
* `BucketIdNotFound` thrown based on B2 cloud response
* `_clone` method to `FileVersion` and `DownloadVersion`
* `delete`, `update_legal_hold`, `update_retention` and `download` methods added to `FileVersion`

### Fixed
* FileSimulator returns special file info headers properly

### Removed
* One unused import.

## [1.11.0] - 2021-06-24

### Changed
* apiver `v2` interface released. `from b2sdk.v2 import ...` is now the recommended import,
  but `from b2sdk.v1 import ...` works as before

## [1.10.0] - 2021-06-23

### Added
* `get_fresh_state` method added to `FileVersion` and `Bucket`

### Changed
* `download_file_*` methods refactored to allow for inspecting DownloadVersion before downloading the whole file
* `B2Api.get_file_info` returns a `FileVersion` object in v2
* `B2RawApi` renamed to `B2RawHTTPApi`
* `B2HTTP` tests are now common
* `B2HttpApiConfig` class introduced to provide parameters like `user_agent_append` to `B2Api` without using internal classes in v2
* `Bucket.update` returns a `Bucket` object in v2
* `Bucket.ls` argument `show_versions` renamed to `latest_only` in v2
* `B2Api` application key methods refactored to operate with dataclasses instead of dicts in v2
* `B2Api.list_keys` is a generator lazily fetching all keys in v2
* `account_id` and `bucket_id` added to FileVersion

### Fixed
* Fix EncryptionSetting.from_response_headers
* Fix FileVersion.size and FileVersion.mod_time_millis type ambiguity
* Old buckets (from past tests) are cleaned up before running integration tests in a single thread

### Removed
* Remove deprecated `SyncReport` methods

## [1.9.0] - 2021-06-07

### Added
* `ScanPoliciesManager` is able to filter b2 files by upload timestamp

### Changed
* `Synchronizer.make_file_sync_actions` and `Synchronizer.make_folder_sync_actions` were made private in v2 interface
* Refactored `sync.file.*File` and `sync.file.*FileVersion` to `sync.path.*SyncPath` in v2
* Refactored `FileVersionInfo` to `FileVersion` in v2
* `ScanPoliciesManager` exclusion interface changed in v2
* `B2Api` unittests for v0, v1 and v2 are now common
* `B2Api.cancel_large_file` returns a `FileIdAndName` object instead of a `FileVersion` object in v2
* `FileVersion` has a mandatory `api` parameter in v2
* `B2Folder` holds a handle to B2Api
* `Bucket` unit tests for v1 and v2 are now common

### Fixed
* Fix call to incorrect internal api in `B2Api.get_download_url_for_file_name`

## [1.8.0] - 2021-05-21

### Added
* Add `get_bucket_name_or_none_from_bucket_id` to `AccountInfo` and `Cache`
* Add possibility to change realm during integration tests
* Add support for "file locks": file retention, legal hold and default bucket retention

### Fixed
* Cleanup sync errors related to directories
* Use proper error handling in `ScanPoliciesManager`
* Application key restriction message reverted to previous form
* Added missing apiver wrappers for FileVersionInfo
* Fix crash when Content-Range header is missing
* Pin dependency versions appropriately

### Changed
* `b2sdk.v1.sync` refactored to reflect `b2sdk.sync` structure
* Make `B2Api.get_bucket_by_id` return populated bucket objects in v2
* Add proper support of `recommended_part_size` and `absolute_minimum_part_size` in `AccountInfo`
* Refactored `minimum_part_size` to `recommended_part_size` (the value used stays the same)
* Encryption settings, types and providers are now part of the public API

### Removed
* Remove `Bucket.copy_file` and `Bucket.start_large_file`
* Remove `FileVersionInfo.format_ls_entry` and `FileVersionInfo.format_folder_ls_entry`

## [1.7.0] - 2021-04-22

### Added
* Add `__slots__` and `__eq__` to `FileVersionInfo` for memory usage optimization and ease of testing
* Add support for SSE-C server-side encryption mode
* Add support for `XDG_CONFIG_HOME` for determining the location of `SqliteAccountInfo` db file

### Changed
* `BasicSyncEncryptionSettingsProvider` supports different settings sets for reading and writing
* Refactored AccountInfo tests to a single file using pytest

### Fixed
* Fix clearing cache during `authorize_account`
* Fix `ChainedStream` (needed in `Bucket.create_file` etc.)
* Make tqdm-based progress reporters less jumpy and easier to read
* Fix emerger examples in docs

## [1.6.0] - 2021-04-08

### Added
* Fetch S3-compatible API URL from `authorize_account`

### Fixed
* Exclude packages inside the test package when installing
* Fix for server response change regarding SSE

## [1.5.0] - 2021-03-25

### Added
* Add `dependabot.yml`
* Add support for SSE-B2 server-side encryption mode

### Changed
* Add upper version limit for the requirements

### Fixed
* Pin `setuptools-scm<6.0` as `>=6.0` doesn't support Python 3.5

## [1.4.0] - 2021-03-03

### Changed
* Add an ability to provide `bucket_id` filter parameter for `list_buckets`
* Add `is_same_key` method to `AccountInfo`
* Add upper version limit for arrow dependency, because of a breaking change

### Fixed
* Fix docs autogen

## [1.3.0] - 2021-01-13

### Added
* Add custom exception for `403 transaction_cap_exceeded`
* Add `get_file_info_by_id` and `get_file_info_by_name` to `Bucket`
* `FileNotPresent` and `NonExistentBucket` now subclass new exceptions `FileOrBucketNotFound` and `ResourceNotFound`

### Changed
* Fix missing import in the synchronization example
* Use `setuptools-scm` for versioning
* Clean up CI steps

## [1.2.0] - 2020-11-03

### Added
* Add support for Python 3.9
* Support for bucket to bucket sync
* Add a possibility to append a string to the User-Agent in `B2Http`

### Changed
* Change default fetch count for `ls` to 10000

### Removed
* Drop Python 2 and Python 3.4 support :tada:
* Remove `--prefix` from `ls` (it didn't really work, use `folderName` argument)

### Fixed
* Allow to set an empty bucket info during the update
* Fix docs generation in CI

## [1.1.4] - 2020-07-15

### Added
* Allow specifying custom realm in B2Session.authorize_account

## [1.1.2] - 2020-07-06

### Fixed
* Fix upload part for file range on Python 2.7

## [1.1.0] - 2020-06-24

### Added
* Add `list_file_versions` method to buckets.
* Add server-side copy support for large files
* Add ability to synthesize objects from local and remote sources
* Add AuthInfoCache, InMemoryCache and AbstractCache to public interface
* Add ability to filter in ScanPoliciesManager based on modification time
* Add ScanPoliciesManager and SyncReport to public interface
* Add md5 checksum to FileVersionInfo
* Add more keys to dicts returned by as_dict() methods

### Changed
* Make sync treat hidden files as deleted
* Ignore urllib3 "connection pool is full" warning

### Removed
* Remove arrow warnings caused by https://github.com/crsmithdev/arrow/issues/612

### Fixed
* Fix handling of modification time of files

## [1.0.2] - 2019-10-15

### Changed
* Remove upper version limit for arrow dependency

## [1.0.0] - 2019-10-03

### Fixed
* Minor bug fix.

## [1.0.0-rc1] - 2019-07-09

### Deprecated
* Deprecate some transitional method names to v0 in preparation for v1.0.0.

## [0.1.10] - 2019-07-09

### Removed
* Remove a parameter (which did nothing, really) from `b2sdk.v1.Bucket.copy_file` signature

## [0.1.8] - 2019-06-28

### Added
* Add support for b2_copy_file
* Add support for `prefix` parameter on ls-like calls

## [0.1.6] - 2019-04-24

### Changed
* Rename account ID for authentication to application key ID.
Account ID is still backwards compatible, only the terminology
has changed.

### Fixed
* Fix transferer crashing on empty file download attempt

## [0.1.4] - 2019-04-04

### Added
Initial official release of SDK as a separate package (until now it was a part of B2 CLI)

[Unreleased]: https://github.com/Backblaze/b2-sdk-python/compare/v1.15.0...HEAD
[1.15.0]: https://github.com/Backblaze/b2-sdk-python/compare/v1.14.1...v1.15.0
[1.14.1]: https://github.com/Backblaze/b2-sdk-python/compare/v1.14.0...v1.14.1
[1.14.0]: https://github.com/Backblaze/b2-sdk-python/compare/v1.13.0...v1.14.0
[1.13.0]: https://github.com/Backblaze/b2-sdk-python/compare/v1.12.0...v1.13.0
[1.12.0]: https://github.com/Backblaze/b2-sdk-python/compare/v1.11.0...v1.12.0
[1.11.0]: https://github.com/Backblaze/b2-sdk-python/compare/v1.10.0...v1.11.0
[1.10.0]: https://github.com/Backblaze/b2-sdk-python/compare/v1.9.0...v1.10.0
[1.9.0]: https://github.com/Backblaze/b2-sdk-python/compare/v1.8.0...v1.9.0
[1.8.0]: https://github.com/Backblaze/b2-sdk-python/compare/v1.7.0...v1.8.0
[1.7.0]: https://github.com/Backblaze/b2-sdk-python/compare/v1.6.0...v1.7.0
[1.6.0]: https://github.com/Backblaze/b2-sdk-python/compare/v1.5.0...v1.6.0
[1.5.0]: https://github.com/Backblaze/b2-sdk-python/compare/v1.4.0...v1.5.0
[1.4.0]: https://github.com/Backblaze/b2-sdk-python/compare/v1.3.0...v1.4.0
[1.3.0]: https://github.com/Backblaze/b2-sdk-python/compare/v1.2.0...v1.3.0
[1.2.0]: https://github.com/Backblaze/b2-sdk-python/compare/v1.1.4...v1.2.0
[1.1.4]: https://github.com/Backblaze/b2-sdk-python/compare/v1.1.2...v1.1.4
[1.1.2]: https://github.com/Backblaze/b2-sdk-python/compare/v1.1.0...v1.1.2
[1.1.0]: https://github.com/Backblaze/b2-sdk-python/compare/v1.0.2...v1.1.0
[1.0.2]: https://github.com/Backblaze/b2-sdk-python/compare/v1.0.0...v1.0.2
[1.0.0]: https://github.com/Backblaze/b2-sdk-python/compare/v1.0.0-rc1...v1.0.0
[1.0.0-rc1]: https://github.com/Backblaze/b2-sdk-python/compare/v0.1.10...v1.0.0-rc1
[0.1.10]: https://github.com/Backblaze/b2-sdk-python/compare/v0.1.8...v0.1.10
[0.1.8]: https://github.com/Backblaze/b2-sdk-python/compare/v0.1.6...v0.1.8
[0.1.6]: https://github.com/Backblaze/b2-sdk-python/compare/v0.1.4...v0.1.6
[0.1.4]: https://github.com/Backblaze/b2-sdk-python/compare/4fd290c...v0.1.4<|MERGE_RESOLUTION|>--- conflicted
+++ resolved
@@ -15,13 +15,11 @@
 * Add `include_existing_files` parameter to `ReplicationSetupHelper`
 
 ### Changed
-<<<<<<< HEAD
-* Reorder actions of `ReplicationSetupHelper` to avoid zombie rules
-=======
 * Change the per part retry limit from 5 to 20 for data transfer operations. Please note that the retry system is not considered to be a part of the public interface and is subject to be adjusted
 * Do not wait more than 64 seconds between retry attempts (unless server asks for it)
 * On longer failures wait an additional (random, up to 1s) amount of time to prevent client synchronization
->>>>>>> f89f00c7
+* Flatten `ReplicationConfiguration` interface
+* Reorder actions of `ReplicationSetupHelper` to avoid zombie rules
 
 ### Fixed
 * Fix `AccountInfo.is_master_key()`
@@ -31,12 +29,8 @@
 ### Infrastructure
 * Add 3.11.0-beta.1 to CI
 * Change Sphinx major version from 5 to 6
-<<<<<<< HEAD
-* Extracted folder/bucket scanning into a new `scan` module
-* The interface of `ReplicationConfiguration` was flattened
-=======
+* Extract folder/bucket scanning into a new `scan` module
 * Enable pip cache in CI
->>>>>>> f89f00c7
 
 ## [1.16.0] - 2022-04-27
 
