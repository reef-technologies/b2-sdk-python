# Changelog
All notable changes to this project will be documented in this file.

The format is based on [Keep a Changelog](https://keepachangelog.com/en/1.0.0/),
and this project adheres to [Semantic Versioning](https://semver.org/spec/v2.0.0.html).

## [Unreleased]

### Added
* Add support for Python 3.9
<<<<<<< HEAD
* Add a possibility to append a string to the User-Agent in `B2Http`
=======
* Support for bucket to bucket sync

### Changed
* Change default fetch count for `ls` to 10000
>>>>>>> bedf5d3d

### Removed
* Drop Python 2 and Python 3.4 support :tada:
* Remove `--prefix` from `ls` (it didn't really work, use `folderName` argument)

### Fixed
* Allow to set an empty bucket info during the update
* Fix docs generation in CI

## [1.1.4] - 2020-07-15

### Added
* Allow specifying custom realm in B2Session.authorize_account

## [1.1.2] - 2020-07-06

### Fixed
* Fix upload part for file range on Python 2.7

## [1.1.0] - 2020-06-24

### Added
* Add `list_file_versions` method to buckets.
* Add server-side copy support for large files
* Add ability to synthesize objects from local and remote sources
* Add AuthInfoCache, InMemoryCache and AbstractCache to public interface
* Add ability to filter in ScanPoliciesManager based on modification time
* Add ScanPoliciesManager and SyncReport to public interface
* Add md5 checksum to FileVersionInfo
* Add more keys to dicts returned by as_dict() methods

### Changed
* Make sync treat hidden files as deleted
* Ignore urllib3 "connection pool is full" warning

### Removed
* Remove arrow warnings caused by https://github.com/crsmithdev/arrow/issues/612

### Fixed
* Fix handling of modification time of files

## [1.0.2] - 2019-10-15

### Changed
* Remove upper version limit for arrow dependency

## [1.0.0] - 2019-10-03

### Fixed
* Minor bug fix.

## [1.0.0-rc1] - 2019-07-09

### Deprecated
* Deprecate some transitional method names to v0 in preparation for v1.0.0.

## [0.1.10] - 2019-07-09

### Removed
* Remove a parameter (which did nothing, really) from `b2sdk.v1.Bucket.copy_file` signature

## [0.1.8] - 2019-06-28

### Added
* Add support for b2_copy_file
* Add support for `prefix` parameter on ls-like calls

## [0.1.6] - 2019-04-24

### Changed
* Rename account ID for authentication to application key ID.
Account ID is still backwards compatible, only the terminology
has changed.

### Fixed
* Fix transferer crashing on empty file download attempt

## [0.1.4] - 2019-04-04

### Added
Initial official release of SDK as a separate package (until now it was a part of B2 CLI)

[Unreleased]: https://github.com/Backblaze/b2-sdk-python/compare/v1.1.4...HEAD
[1.1.4]: https://github.com/Backblaze/b2-sdk-python/compare/v1.1.2...v1.1.4
[1.1.2]: https://github.com/Backblaze/b2-sdk-python/compare/v1.1.0...v1.1.2
[1.1.0]: https://github.com/Backblaze/b2-sdk-python/compare/v1.0.2...v1.1.0
[1.0.2]: https://github.com/Backblaze/b2-sdk-python/compare/v1.0.0...v1.0.2
[1.0.0]: https://github.com/Backblaze/b2-sdk-python/compare/v1.0.0-rc1...v1.0.0
[1.0.0-rc1]: https://github.com/Backblaze/b2-sdk-python/compare/v0.1.10...v1.0.0-rc1
[0.1.10]: https://github.com/Backblaze/b2-sdk-python/compare/v0.1.8...v0.1.10
[0.1.8]: https://github.com/Backblaze/b2-sdk-python/compare/v0.1.6...v0.1.8
[0.1.6]: https://github.com/Backblaze/b2-sdk-python/compare/v0.1.4...v0.1.6
[0.1.4]: https://github.com/Backblaze/b2-sdk-python/compare/4fd290c...v0.1.4<|MERGE_RESOLUTION|>--- conflicted
+++ resolved
@@ -8,14 +8,11 @@
 
 ### Added
 * Add support for Python 3.9
-<<<<<<< HEAD
+* Support for bucket to bucket sync
 * Add a possibility to append a string to the User-Agent in `B2Http`
-=======
-* Support for bucket to bucket sync
 
 ### Changed
 * Change default fetch count for `ls` to 10000
->>>>>>> bedf5d3d
 
 ### Removed
 * Drop Python 2 and Python 3.4 support :tada:
