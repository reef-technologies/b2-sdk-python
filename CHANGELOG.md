# Changelog
All notable changes to this project will be documented in this file.

The format is based on [Keep a Changelog](https://keepachangelog.com/en/1.0.0/),
and this project adheres to [Semantic Versioning](https://semver.org/spec/v2.0.0.html).

## [Unreleased]

### Added
* Authorizing a key for a single bucket ensures that this bucket is cached
* `Bucket.ls` operation supports wildcard matching strings

### Infrastructure
* Additional tests for listing files/versions
<<<<<<< HEAD
* Exception raised by authorized key for a single bucket with non-existing bucket now informs about bucket id
=======
* Ensured that changelog validation only happens on pull requests
* Upgraded GitHub actions checkout to v3, python-setup to v4
>>>>>>> 2339a818

## [1.18.0] - 2022-09-20

### Added
* Logging performance summary of parallel download threads
* Add `max_download_streams_per_file` parameter to B2Api class and underlying structures
* Add `is_file_lock_enabled` parameter to `Bucket.update()` and related methods

### Fixed
* Replace `ReplicationScanResult.source_has_sse_c_enabled` with `source_encryption_mode`
* Fix `B2Api.get_key()` and `RawSimulator.delete_key()`
* Fix calling `CopySizeTooBig` exception

### Infrastructure
* Fix nox's deprecated `session.install()` calls
* Re-enable changelog validation in CI
* StatsCollector contains context managers for gathering performance statistics

## [1.17.3] - 2022-07-15

### Fixed
* Fix `FileVersion._get_upload_headers` when encryption key is `None`

### Infrastructure
* Fix download integration tests on non-production environments
* Add `B2_DEBUG_HTTP` env variable to enable network-level test debugging
* Disable changelog validation temporarily

## [1.17.2] - 2022-06-24

### Fixed
* Fix a race in progress reporter
* Fix import of replication

## [1.17.1] - 2022-06-23 [YANKED]

### Fixed
* Fix importing scan module

## [1.17.0] - 2022-06-23 [YANKED]

As in version 1.16.0, the replication API may still be unstable, however
no backward-incompatible changes are planned at this point.

### Added
* Add `included_sources` module for keeping track of included modified third-party libraries
* Add `include_existing_files` parameter to `ReplicationSetupHelper`

### Changed
* Downloading compressed files with `Content-Encoding` header set no longer causes them to be decompressed on the fly - it's an option
* Change the per part retry limit from 5 to 20 for data transfer operations. Please note that the retry system is not considered to be a part of the public interface and is subject to be adjusted
* Do not wait more than 64 seconds between retry attempts (unless server asks for it)
* On longer failures wait an additional (random, up to 1s) amount of time to prevent client synchronization
* Flatten `ReplicationConfiguration` interface
* Reorder actions of `ReplicationSetupHelper` to avoid zombie rules

### Fixed
* Fix: downloading compressed files and decompressing them on the fly now does not cause a TruncatedOutput error
* Fix `AccountInfo.is_master_key()`
* Fix docstring of `SqliteAccountInfo`
* Fix lifecycle rule type in the docs

### Infrastructure
* Add 3.11.0-beta.1 to CI
* Change Sphinx major version from 5 to 6
* Extract folder/bucket scanning into a new `scan` module
* Enable pip cache in CI

## [1.16.0] - 2022-04-27

This release contains a preview of replication support. It allows for basic
usage of B2 replication feature (currently in closed beta).

As the interface of the sdk (and the server api) may change, the replication
support shall be considered PRIVATE interface and should be used with caution.
Please consult the documentation on how to safely use the private api interface.

Expect substantial amount of work on sdk interface:
* The interface of `ReplicationConfiguration` WILL change
* The interface of `FileVersion.replication_status` MIGHT change
* The interface of `FileVersionDownload` MIGHT change

### Added
* Add basic replication support to `Bucket` and `FileVersion`
* Add `is_master_key()` method to `AbstractAccountInfo`
* Add `readBucketReplications` and `writeBucketReplications` to `ALL_CAPABILITIES`
* Add log tracing of `interpret_b2_error`
* Add `ReplicationSetupHelper`

### Fixed
* Fix license test on Windows
* Fix cryptic errors when running integration tests with a non-full key

## [1.15.0] - 2022-04-12

### Changed
* Don't run coverage in pypy in CI
* Introduce a common thread worker pool for all downloads
* Increase http timeout to 20min (for copy using 5GB parts)
* Remove inheritance from object (leftover from python2)
* Run unit tests on all CPUs

### Added
* Add pypy-3.8 to test matrix
* Add support for unverified checksum upload mode
* Add dedicated exception for unverified email
* Add a parameter to customize `sync_policy_manager`
* Add parameters to set the min/max part size for large file upload/copy methods
* Add CopySourceTooBig exception
* Add an option to set a custom file version class to `FileVersionFactory`
* Add an option for B2Api to turn off hash checking for downloaded files
* Add an option for B2Api to set write buffer size for `DownloadedFile.save_to` method
* Add support for multiple profile files for SqliteAccountInfo

### Fixed
* Fix copying objects larger than 1TB
* Fix uploading objects larger than 1TB
* Fix downloading files with unverified checksum
* Fix decoding in filename and file info of `DownloadVersion`
* Fix an off-by-one bug and other bugs in the Simulator copy functionality

### Removed
* Drop support for Python 3.5 and Python 3.6

## [1.14.1] - 2022-02-23

### Security
* Fix setting permissions for local sqlite database (thanks to Jan Schejbal for responsible disclosure!)

## [1.14.0] - 2021-12-23

### Fixed
* Relax constraint on arrow to allow for versions >= 1.0.2

## [1.13.0] - 2021-10-24

### Added
* Add support for Python 3.10

### Changed
* Update a list with all capabilities

### Fixed
* Fix pypy selector in CI

## [1.12.0] - 2021-08-06

### Changed
* The `importlib-metadata` requirement is less strictly bound now (just >=3.3.0 for python > 3.5).
* `B2Api` `update_file_legal_hold` and `update_file_retention_setting` now return the set values

### Added
* `BucketIdNotFound` thrown based on B2 cloud response
* `_clone` method to `FileVersion` and `DownloadVersion`
* `delete`, `update_legal_hold`, `update_retention` and `download` methods added to `FileVersion`

### Fixed
* FileSimulator returns special file info headers properly

### Removed
* One unused import.

## [1.11.0] - 2021-06-24

### Changed
* apiver `v2` interface released. `from b2sdk.v2 import ...` is now the recommended import,
  but `from b2sdk.v1 import ...` works as before

## [1.10.0] - 2021-06-23

### Added
* `get_fresh_state` method added to `FileVersion` and `Bucket`

### Changed
* `download_file_*` methods refactored to allow for inspecting DownloadVersion before downloading the whole file
* `B2Api.get_file_info` returns a `FileVersion` object in v2
* `B2RawApi` renamed to `B2RawHTTPApi`
* `B2HTTP` tests are now common
* `B2HttpApiConfig` class introduced to provide parameters like `user_agent_append` to `B2Api` without using internal classes in v2
* `Bucket.update` returns a `Bucket` object in v2
* `Bucket.ls` argument `show_versions` renamed to `latest_only` in v2
* `B2Api` application key methods refactored to operate with dataclasses instead of dicts in v2
* `B2Api.list_keys` is a generator lazily fetching all keys in v2
* `account_id` and `bucket_id` added to FileVersion

### Fixed
* Fix EncryptionSetting.from_response_headers
* Fix FileVersion.size and FileVersion.mod_time_millis type ambiguity
* Old buckets (from past tests) are cleaned up before running integration tests in a single thread

### Removed
* Remove deprecated `SyncReport` methods

## [1.9.0] - 2021-06-07

### Added
* `ScanPoliciesManager` is able to filter b2 files by upload timestamp

### Changed
* `Synchronizer.make_file_sync_actions` and `Synchronizer.make_folder_sync_actions` were made private in v2 interface
* Refactored `sync.file.*File` and `sync.file.*FileVersion` to `sync.path.*SyncPath` in v2
* Refactored `FileVersionInfo` to `FileVersion` in v2
* `ScanPoliciesManager` exclusion interface changed in v2
* `B2Api` unittests for v0, v1 and v2 are now common
* `B2Api.cancel_large_file` returns a `FileIdAndName` object instead of a `FileVersion` object in v2
* `FileVersion` has a mandatory `api` parameter in v2
* `B2Folder` holds a handle to B2Api
* `Bucket` unit tests for v1 and v2 are now common

### Fixed
* Fix call to incorrect internal api in `B2Api.get_download_url_for_file_name`

## [1.8.0] - 2021-05-21

### Added
* Add `get_bucket_name_or_none_from_bucket_id` to `AccountInfo` and `Cache`
* Add possibility to change realm during integration tests
* Add support for "file locks": file retention, legal hold and default bucket retention

### Fixed
* Cleanup sync errors related to directories
* Use proper error handling in `ScanPoliciesManager`
* Application key restriction message reverted to previous form
* Added missing apiver wrappers for FileVersionInfo
* Fix crash when Content-Range header is missing
* Pin dependency versions appropriately

### Changed
* `b2sdk.v1.sync` refactored to reflect `b2sdk.sync` structure
* Make `B2Api.get_bucket_by_id` return populated bucket objects in v2
* Add proper support of `recommended_part_size` and `absolute_minimum_part_size` in `AccountInfo`
* Refactored `minimum_part_size` to `recommended_part_size` (the value used stays the same)
* Encryption settings, types and providers are now part of the public API

### Removed
* Remove `Bucket.copy_file` and `Bucket.start_large_file`
* Remove `FileVersionInfo.format_ls_entry` and `FileVersionInfo.format_folder_ls_entry`

## [1.7.0] - 2021-04-22

### Added
* Add `__slots__` and `__eq__` to `FileVersionInfo` for memory usage optimization and ease of testing
* Add support for SSE-C server-side encryption mode
* Add support for `XDG_CONFIG_HOME` for determining the location of `SqliteAccountInfo` db file

### Changed
* `BasicSyncEncryptionSettingsProvider` supports different settings sets for reading and writing
* Refactored AccountInfo tests to a single file using pytest

### Fixed
* Fix clearing cache during `authorize_account`
* Fix `ChainedStream` (needed in `Bucket.create_file` etc.)
* Make tqdm-based progress reporters less jumpy and easier to read
* Fix emerger examples in docs

## [1.6.0] - 2021-04-08

### Added
* Fetch S3-compatible API URL from `authorize_account`

### Fixed
* Exclude packages inside the test package when installing
* Fix for server response change regarding SSE

## [1.5.0] - 2021-03-25

### Added
* Add `dependabot.yml`
* Add support for SSE-B2 server-side encryption mode

### Changed
* Add upper version limit for the requirements

### Fixed
* Pin `setuptools-scm<6.0` as `>=6.0` doesn't support Python 3.5

## [1.4.0] - 2021-03-03

### Changed
* Add an ability to provide `bucket_id` filter parameter for `list_buckets`
* Add `is_same_key` method to `AccountInfo`
* Add upper version limit for arrow dependency, because of a breaking change

### Fixed
* Fix docs autogen

## [1.3.0] - 2021-01-13

### Added
* Add custom exception for `403 transaction_cap_exceeded`
* Add `get_file_info_by_id` and `get_file_info_by_name` to `Bucket`
* `FileNotPresent` and `NonExistentBucket` now subclass new exceptions `FileOrBucketNotFound` and `ResourceNotFound`

### Changed
* Fix missing import in the synchronization example
* Use `setuptools-scm` for versioning
* Clean up CI steps

## [1.2.0] - 2020-11-03

### Added
* Add support for Python 3.9
* Support for bucket to bucket sync
* Add a possibility to append a string to the User-Agent in `B2Http`

### Changed
* Change default fetch count for `ls` to 10000

### Removed
* Drop Python 2 and Python 3.4 support :tada:
* Remove `--prefix` from `ls` (it didn't really work, use `folderName` argument)

### Fixed
* Allow to set an empty bucket info during the update
* Fix docs generation in CI

## [1.1.4] - 2020-07-15

### Added
* Allow specifying custom realm in B2Session.authorize_account

## [1.1.2] - 2020-07-06

### Fixed
* Fix upload part for file range on Python 2.7

## [1.1.0] - 2020-06-24

### Added
* Add `list_file_versions` method to buckets.
* Add server-side copy support for large files
* Add ability to synthesize objects from local and remote sources
* Add AuthInfoCache, InMemoryCache and AbstractCache to public interface
* Add ability to filter in ScanPoliciesManager based on modification time
* Add ScanPoliciesManager and SyncReport to public interface
* Add md5 checksum to FileVersionInfo
* Add more keys to dicts returned by as_dict() methods

### Changed
* Make sync treat hidden files as deleted
* Ignore urllib3 "connection pool is full" warning

### Removed
* Remove arrow warnings caused by https://github.com/crsmithdev/arrow/issues/612

### Fixed
* Fix handling of modification time of files

## [1.0.2] - 2019-10-15

### Changed
* Remove upper version limit for arrow dependency

## [1.0.0] - 2019-10-03

### Fixed
* Minor bug fix.

## [1.0.0-rc1] - 2019-07-09

### Deprecated
* Deprecate some transitional method names to v0 in preparation for v1.0.0.

## [0.1.10] - 2019-07-09

### Removed
* Remove a parameter (which did nothing, really) from `b2sdk.v1.Bucket.copy_file` signature

## [0.1.8] - 2019-06-28

### Added
* Add support for b2_copy_file
* Add support for `prefix` parameter on ls-like calls

## [0.1.6] - 2019-04-24

### Changed
* Rename account ID for authentication to application key ID.
Account ID is still backwards compatible, only the terminology
has changed.

### Fixed
* Fix transferer crashing on empty file download attempt

## [0.1.4] - 2019-04-04

### Added
Initial official release of SDK as a separate package (until now it was a part of B2 CLI)

[Unreleased]: https://github.com/Backblaze/b2-sdk-python/compare/v1.18.0...HEAD
[1.18.0]: https://github.com/Backblaze/b2-sdk-python/compare/v1.17.3...v1.18.0
[1.17.3]: https://github.com/Backblaze/b2-sdk-python/compare/v1.17.2...v1.17.3
[1.17.2]: https://github.com/Backblaze/b2-sdk-python/compare/v1.17.1...v1.17.2
[1.17.1]: https://github.com/Backblaze/b2-sdk-python/compare/v1.17.0...v1.17.1
[1.17.0]: https://github.com/Backblaze/b2-sdk-python/compare/v1.16.0...v1.17.0
[1.16.0]: https://github.com/Backblaze/b2-sdk-python/compare/v1.15.0...v1.16.0
[1.15.0]: https://github.com/Backblaze/b2-sdk-python/compare/v1.14.1...v1.15.0
[1.14.1]: https://github.com/Backblaze/b2-sdk-python/compare/v1.14.0...v1.14.1
[1.14.0]: https://github.com/Backblaze/b2-sdk-python/compare/v1.13.0...v1.14.0
[1.13.0]: https://github.com/Backblaze/b2-sdk-python/compare/v1.12.0...v1.13.0
[1.12.0]: https://github.com/Backblaze/b2-sdk-python/compare/v1.11.0...v1.12.0
[1.11.0]: https://github.com/Backblaze/b2-sdk-python/compare/v1.10.0...v1.11.0
[1.10.0]: https://github.com/Backblaze/b2-sdk-python/compare/v1.9.0...v1.10.0
[1.9.0]: https://github.com/Backblaze/b2-sdk-python/compare/v1.8.0...v1.9.0
[1.8.0]: https://github.com/Backblaze/b2-sdk-python/compare/v1.7.0...v1.8.0
[1.7.0]: https://github.com/Backblaze/b2-sdk-python/compare/v1.6.0...v1.7.0
[1.6.0]: https://github.com/Backblaze/b2-sdk-python/compare/v1.5.0...v1.6.0
[1.5.0]: https://github.com/Backblaze/b2-sdk-python/compare/v1.4.0...v1.5.0
[1.4.0]: https://github.com/Backblaze/b2-sdk-python/compare/v1.3.0...v1.4.0
[1.3.0]: https://github.com/Backblaze/b2-sdk-python/compare/v1.2.0...v1.3.0
[1.2.0]: https://github.com/Backblaze/b2-sdk-python/compare/v1.1.4...v1.2.0
[1.1.4]: https://github.com/Backblaze/b2-sdk-python/compare/v1.1.2...v1.1.4
[1.1.2]: https://github.com/Backblaze/b2-sdk-python/compare/v1.1.0...v1.1.2
[1.1.0]: https://github.com/Backblaze/b2-sdk-python/compare/v1.0.2...v1.1.0
[1.0.2]: https://github.com/Backblaze/b2-sdk-python/compare/v1.0.0...v1.0.2
[1.0.0]: https://github.com/Backblaze/b2-sdk-python/compare/v1.0.0-rc1...v1.0.0
[1.0.0-rc1]: https://github.com/Backblaze/b2-sdk-python/compare/v0.1.10...v1.0.0-rc1
[0.1.10]: https://github.com/Backblaze/b2-sdk-python/compare/v0.1.8...v0.1.10
[0.1.8]: https://github.com/Backblaze/b2-sdk-python/compare/v0.1.6...v0.1.8
[0.1.6]: https://github.com/Backblaze/b2-sdk-python/compare/v0.1.4...v0.1.6
[0.1.4]: https://github.com/Backblaze/b2-sdk-python/compare/4fd290c...v0.1.4<|MERGE_RESOLUTION|>--- conflicted
+++ resolved
@@ -12,12 +12,9 @@
 
 ### Infrastructure
 * Additional tests for listing files/versions
-<<<<<<< HEAD
-* Exception raised by authorized key for a single bucket with non-existing bucket now informs about bucket id
-=======
 * Ensured that changelog validation only happens on pull requests
 * Upgraded GitHub actions checkout to v3, python-setup to v4
->>>>>>> 2339a818
+* Exception raised by authorized key for a single bucket with non-existing bucket now informs about bucket id
 
 ## [1.18.0] - 2022-09-20
 
