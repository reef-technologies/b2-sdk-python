######################################################################
#
# File: b2sdk/_botocore/awsrequest.py
#
# Copyright 2023 Backblaze Inc. All Rights Reserved.
# Copyright (c) 2012-2013 Mitch Garnaat http://garnaat.org/
# Copyright 2012-2014 Amazon.com, Inc. or its affiliates. All Rights Reserved.
#
# License https://www.backblaze.com/using_b2_code.html
# License Apache License 2.0 (http://www.apache.org/licenses/ and LICENSE file in this directory)
#
######################################################################
<<<<<<< HEAD
=======
"""\
This module contains modified parts of the botocore module (https://github.com/boto/botocore).
The modules original license is included in LICENSE.
Changes made to the original source are listed in NOTICE, along with original NOTICE.
"""

>>>>>>> 4478dd29
import functools
import logging
from http.client import HTTPResponse

import urllib3.util
from urllib3.connection import HTTPConnection, VerifiedHTTPSConnection
from urllib3.connectionpool import HTTPConnectionPool, HTTPSConnectionPool

logger = logging.getLogger(__name__)


class AWSHTTPResponse(HTTPResponse):
    # The *args, **kwargs is used because the args are slightly
    # different in py2.6 than in py2.7/py3.
    def __init__(self, *args, **kwargs):
        self._status_tuple = kwargs.pop('status_tuple')
        HTTPResponse.__init__(self, *args, **kwargs)

    def _read_status(self):
        if self._status_tuple is not None:
            status_tuple = self._status_tuple
            self._status_tuple = None
            return status_tuple
        else:
            return HTTPResponse._read_status(self)


class AWSConnection:
    """Mixin for HTTPConnection that supports Expect 100-continue.

    This when mixed with a subclass of httplib.HTTPConnection (though
    technically we subclass from urllib3, which subclasses
    httplib.HTTPConnection) and we only override this class to support Expect
    100-continue, which we need for S3.  As far as I can tell, this is
    general purpose enough to not be specific to S3, but I'm being
    tentative and keeping it in botocore because I've only tested
    this against AWS services.

    """

    def __init__(self, *args, **kwargs):
        super().__init__(*args, **kwargs)
        self._original_response_cls = self.response_class
        # This variable is set when we receive an early response from the
        # server. If this value is set to True, any calls to send() are noops.
        # This value is reset to false every time _send_request is called.
        # This is to workaround changes in urllib3 2.0 which uses separate
        # send() calls in request() instead of delegating to endheaders(),
        # which is where the body is sent in CPython's HTTPConnection.
        self._response_received = False
        self._expect_header_set = False
        self._send_called = False
        self._continue_timeout = 10.0

    def close(self):
        super().close()
        # Reset all of our instance state we were tracking.
        self._response_received = False
        self._expect_header_set = False
        self._send_called = False
        self.response_class = self._original_response_cls

    def request(self, method, url, body=None, headers=None, *args, **kwargs):
        if headers is None:
            headers = {}
        self._response_received = False
        if headers.get('Expect', b'') in [b'100-continue', '100-continue']:
            self._expect_header_set = True
            timeout = headers.pop('X-Expect-100-Timeout', self._continue_timeout)
            self._continue_timeout = float(timeout)
        else:
            self._expect_header_set = False
            self.response_class = self._original_response_cls
        rval = super().request(method, url, body, headers, *args, **kwargs)
        self._expect_header_set = False
        return rval

    def _convert_to_bytes(self, mixed_buffer):
        # Take a list of mixed str/bytes and convert it
        # all into a single bytestring.
        # Any str will be encoded as utf-8.
        bytes_buffer = []
        for chunk in mixed_buffer:
            if isinstance(chunk, str):
                bytes_buffer.append(chunk.encode('utf-8'))
            else:
                bytes_buffer.append(chunk)
        msg = b"\r\n".join(bytes_buffer)
        return msg

    def _send_output(self, message_body=None, *args, **kwargs):
        self._buffer.extend((b"", b""))
        msg = b"\r\n".join(self._buffer)
        del self._buffer[:]
        # If msg and message_body are sent in a single send() call,
        # it will avoid performance problems caused by the interaction
        # between delayed ack and the Nagle algorithm.
        if isinstance(message_body, bytes):
            msg += message_body
            message_body = None
        self.send(msg)
        if self._expect_header_set:
            # This is our custom behavior.  If the Expect header was
            # set, it will trigger this custom behavior.
            logger.debug("Waiting for 100 Continue response.")
            if urllib3.util.wait_for_read(self.sock, self._continue_timeout):
                self._handle_expect_response(message_body)
                return
            else:
                # From the RFC:
                # Because of the presence of older implementations, the
                # protocol allows ambiguous situations in which a client may
                # send "Expect: 100-continue" without receiving either a 417
                # (Expectation Failed) status or a 100 (Continue) status.
                # Therefore, when a client sends this header field to an origin
                # server (possibly via a proxy) from which it has never seen a
                # 100 (Continue) status, the client SHOULD NOT wait for an
                # indefinite period before sending the request body.
                logger.debug(
                    "No response seen from server, continuing to "
                    "send the response body."
                )
        if message_body is not None:
            # message_body was not a string (i.e. it is a file), and
            # we must run the risk of Nagle.
            self.send(message_body)

    def _consume_headers(self, fp):
        # Most servers (including S3) will just return
        # the CLRF after the 100 continue response.  However,
        # some servers (I've specifically seen this for squid when
        # used as a straight HTTP proxy) will also inject a
        # Connection: keep-alive header.  To account for this
        # we'll read until we read '\r\n', and ignore any headers
        # that come immediately after the 100 continue response.
        current = None
        while current != b'\r\n':
            current = fp.readline()

    def _handle_expect_response(self, message_body):
        # This is called when we sent the request headers containing
        # an Expect: 100-continue header and received a response.
        # We now need to figure out what to do.
        fp = self.sock.makefile('rb', 0)
        try:
            maybe_status_line = fp.readline()
            parts = maybe_status_line.split(None, 2)

            # Check for 'HTTP/<version> 100 Continue\r\n' or, 'HTTP/<version> 100\r\n'
            if len(parts) >= 2 and parts[0].startswith(b'HTTP/') and parts[1] == b'100':
                self._consume_headers(fp)
                logger.debug("100 Continue response seen, now sending request body.")
                self._send_message_body(message_body)
            elif len(parts) >= 2 and parts[0].startswith(b'HTTP/'):
                # From the RFC:
                # Requirements for HTTP/1.1 origin servers:
                #
                # - Upon receiving a request which includes an Expect
                #   request-header field with the "100-continue"
                #   expectation, an origin server MUST either respond with
                #   100 (Continue) status and continue to read from the
                #   input stream, or respond with a final status code.
                #
                # So if we don't get a 100 Continue response, then
                # whatever the server has sent back is the final response
                # and don't send the message_body.
                logger.debug(
                    "Received a non 100 Continue response "
                    "from the server, NOT sending request body."
                )
                status_tuple = (
                    parts[0].decode('ascii'),
                    int(parts[1]),
                    parts[2].decode('ascii') if len(parts) > 2 else '',
                )
                response_class = functools.partial(AWSHTTPResponse, status_tuple=status_tuple)
                self.response_class = response_class
                self._response_received = True
        finally:
            fp.close()

    def _send_message_body(self, message_body):
        if message_body is not None:
            self.send(message_body)

    def send(self, str):
        if self._response_received:
            if not self._send_called:
                # urllib3 2.0 chunks and calls send potentially
                # thousands of times inside `request` unlike the
                # standard library. Only log this once for sanity.
                logger.debug("send() called, but response already received. " "Not sending data.")
            self._send_called = True
            return
        return super().send(str)


class AWSHTTPConnection(AWSConnection, HTTPConnection):
    """An HTTPConnection that supports 100 Continue behavior."""


class AWSHTTPSConnection(AWSConnection, VerifiedHTTPSConnection):
    """An HTTPSConnection that supports 100 Continue behavior."""


class AWSHTTPConnectionPool(HTTPConnectionPool):
    ConnectionCls = AWSHTTPConnection


class AWSHTTPSConnectionPool(HTTPSConnectionPool):
    ConnectionCls = AWSHTTPSConnection<|MERGE_RESOLUTION|>--- conflicted
+++ resolved
@@ -10,15 +10,12 @@
 # License Apache License 2.0 (http://www.apache.org/licenses/ and LICENSE file in this directory)
 #
 ######################################################################
-<<<<<<< HEAD
-=======
 """\
 This module contains modified parts of the botocore module (https://github.com/boto/botocore).
 The modules original license is included in LICENSE.
 Changes made to the original source are listed in NOTICE, along with original NOTICE.
 """
 
->>>>>>> 4478dd29
 import functools
 import logging
 from http.client import HTTPResponse
