######################################################################
#
# File: b2sdk/bucket.py
#
# Copyright 2019 Backblaze Inc. All Rights Reserved.
#
# License https://www.backblaze.com/using_b2_code.html
#
######################################################################

import fnmatch
import logging
import pathlib

from contextlib import suppress
from typing import Optional, Tuple

from .encryption.setting import EncryptionSetting, EncryptionSettingFactory
from .encryption.types import EncryptionMode
from .exception import (
    BucketIdNotFound,
    CopySourceTooBig,
    FileNotPresent,
    FileOrBucketNotFound,
    UnexpectedCloudBehaviour,
    UnrecognizedBucketType,
)
from .file_lock import (
    UNKNOWN_BUCKET_RETENTION,
    BucketRetentionSetting,
    FileLockConfiguration,
    FileRetentionSetting,
    LegalHold,
)
from .file_version import DownloadVersion, FileVersion
from .progress import AbstractProgressListener, DoNothingProgressListener
from .replication.setting import ReplicationConfiguration, ReplicationConfigurationFactory
from .transfer.emerge.executor import AUTO_CONTENT_TYPE
from .transfer.emerge.write_intent import WriteIntent
from .transfer.emerge.unbound_write_intent import UnboundWriteIntentGenerator
from .transfer.inbound.downloaded_file import DownloadedFile
from .transfer.outbound.copy_source import CopySource
from .transfer.outbound.upload_source import UploadSourceBytes, UploadSourceLocalFile, UploadMode
from .utils import (
    B2TraceMeta,
    b2_url_encode,
    disable_trace,
    limit_trace_arguments,
    validate_b2_file_name,
)

logger = logging.getLogger(__name__)


class Bucket(metaclass=B2TraceMeta):
    """
    Provide access to a bucket in B2: listing files, uploading and downloading.
    """

    DEFAULT_CONTENT_TYPE = AUTO_CONTENT_TYPE

    def __init__(
        self,
        api,
        id_,
        name=None,
        type_=None,
        bucket_info=None,
        cors_rules=None,
        lifecycle_rules=None,
        revision=None,
        bucket_dict=None,
        options_set=None,
        default_server_side_encryption: EncryptionSetting = EncryptionSetting(
            EncryptionMode.UNKNOWN
        ),
        default_retention: BucketRetentionSetting = UNKNOWN_BUCKET_RETENTION,
        is_file_lock_enabled: Optional[bool] = None,
        replication: Optional[ReplicationConfiguration] = None,
    ):
        """
        :param b2sdk.v2.B2Api api: an API object
        :param str id_: a bucket id
        :param str name: a bucket name
        :param str type_: a bucket type
        :param dict bucket_info: an info to store with a bucket
        :param dict cors_rules: CORS rules to store with a bucket
        :param list lifecycle_rules: lifecycle rules of the bucket
        :param int revision: a bucket revision number
        :param dict bucket_dict: a dictionary which contains bucket parameters
        :param set options_set: set of bucket options strings
        :param b2sdk.v2.EncryptionSetting default_server_side_encryption: default server side encryption settings
        :param b2sdk.v2.BucketRetentionSetting default_retention: default retention setting
        :param bool is_file_lock_enabled: whether file locking is enabled or not
        :param b2sdk.v2.ReplicationConfiguration replication: replication rules for the bucket
        """
        self.api = api
        self.id_ = id_
        self.name = name
        self.type_ = type_
        self.bucket_info = bucket_info or {}
        self.cors_rules = cors_rules or []
        self.lifecycle_rules = lifecycle_rules or []
        self.revision = revision
        self.bucket_dict = bucket_dict or {}
        self.options_set = options_set or set()
        self.default_server_side_encryption = default_server_side_encryption
        self.default_retention = default_retention
        self.is_file_lock_enabled = is_file_lock_enabled
        self.replication = replication

    def get_fresh_state(self) -> 'Bucket':
        """
        Fetch all the information about this bucket and return a new bucket object.
        This method does NOT change the object it is called on.
        """
        buckets_found = self.api.list_buckets(bucket_id=self.id_)
        if not buckets_found:
            raise BucketIdNotFound(self.id_)
        return buckets_found[0]

    def get_id(self) -> str:
        """
        Return bucket ID.

        :rtype: str
        """
        return self.id_

    def set_info(self, new_bucket_info, if_revision_is=None) -> 'Bucket':
        """
        Update bucket info.

        :param dict new_bucket_info: new bucket info dictionary
        :param int if_revision_is: revision number, update the info **only if** *revision* equals to *if_revision_is*
        """
        return self.update(bucket_info=new_bucket_info, if_revision_is=if_revision_is)

    def set_type(self, bucket_type) -> 'Bucket':
        """
        Update bucket type.

        :param str bucket_type: a bucket type ("allPublic" or "allPrivate")
        """
        return self.update(bucket_type=bucket_type)

    def update(
        self,
        bucket_type: Optional[str] = None,
        bucket_info: Optional[dict] = None,
        cors_rules: Optional[dict] = None,
        lifecycle_rules: Optional[list] = None,
        if_revision_is: Optional[int] = None,
        default_server_side_encryption: Optional[EncryptionSetting] = None,
        default_retention: Optional[BucketRetentionSetting] = None,
        replication: Optional[ReplicationConfiguration] = None,
        is_file_lock_enabled: Optional[bool] = None,
    ) -> 'Bucket':
        """
        Update various bucket parameters.

        :param bucket_type: a bucket type, e.g. ``allPrivate`` or ``allPublic``
        :param bucket_info: an info to store with a bucket
        :param cors_rules: CORS rules to store with a bucket
        :param lifecycle_rules: lifecycle rules to store with a bucket
        :param if_revision_is: revision number, update the info **only if** *revision* equals to *if_revision_is*
        :param default_server_side_encryption: default server side encryption settings (``None`` if unknown)
        :param default_retention: bucket default retention setting
        :param replication: replication rules for the bucket
        :param bool is_file_lock_enabled: specifies whether bucket should get File Lock-enabled
        """
        account_id = self.api.account_info.get_account_id()
        return self.api.BUCKET_FACTORY_CLASS.from_api_bucket_dict(
            self.api,
            self.api.session.update_bucket(
                account_id,
                self.id_,
                bucket_type=bucket_type,
                bucket_info=bucket_info,
                cors_rules=cors_rules,
                lifecycle_rules=lifecycle_rules,
                if_revision_is=if_revision_is,
                default_server_side_encryption=default_server_side_encryption,
                default_retention=default_retention,
                replication=replication,
                is_file_lock_enabled=is_file_lock_enabled,
            )
        )

    def cancel_large_file(self, file_id):
        """
        Cancel a large file transfer.

        :param str file_id: a file ID
        """
        return self.api.cancel_large_file(file_id)

    def download_file_by_id(
        self,
        file_id: str,
        progress_listener: Optional[AbstractProgressListener] = None,
        range_: Optional[Tuple[int, int]] = None,
        encryption: Optional[EncryptionSetting] = None,
    ) -> DownloadedFile:
        """
        Download a file by ID.

        .. note::
          download_file_by_id actually belongs in :py:class:`b2sdk.v2.B2Api`, not in :py:class:`b2sdk.v2.Bucket`; we just provide a convenient redirect here

        :param file_id: a file ID
        :param progress_listener: a progress listener object to use, or ``None`` to not track progress
        :param range_: two integer values, start and end offsets
        :param encryption: encryption settings (``None`` if unknown)
        """
        return self.api.download_file_by_id(
            file_id,
            progress_listener,
            range_=range_,
            encryption=encryption,
        )

    def download_file_by_name(
        self,
        file_name: str,
        progress_listener: Optional[AbstractProgressListener] = None,
        range_: Optional[Tuple[int, int]] = None,
        encryption: Optional[EncryptionSetting] = None,
    ) -> DownloadedFile:
        """
        Download a file by name.

        .. seealso::

            :ref:`Synchronizer <sync>`, a *high-performance* utility that synchronizes a local folder with a Bucket.

        :param file_name: a file name
        :param progress_listener: a progress listener object to use, or ``None`` to not track progress
        :param range_: two integer values, start and end offsets
        :param encryption: encryption settings (``None`` if unknown)
        """
        url = self.api.session.get_download_url_by_name(self.name, file_name)
        return self.api.services.download_manager.download_file_from_url(
            url,
            progress_listener,
            range_,
            encryption=encryption,
        )

    def get_file_info_by_id(self, file_id: str) -> FileVersion:
        """
        Gets a file version's by ID.

        :param str file_id: the id of the file who's info will be retrieved.
        :rtype: generator[b2sdk.v2.FileVersion]
        """
        return self.api.get_file_info(file_id)

    def get_file_info_by_name(self, file_name: str) -> DownloadVersion:
        """
        Gets a file's DownloadVersion by name.

        :param str file_name: the name of the file who's info will be retrieved.
        """
        try:
            return self.api.download_version_factory.from_response_headers(
                self.api.session.get_file_info_by_name(self.name, file_name)
            )
        except FileOrBucketNotFound:
            raise FileNotPresent(bucket_name=self.name, file_id_or_name=file_name)

    def get_download_authorization(self, file_name_prefix, valid_duration_in_seconds):
        """
        Return an authorization token that is valid only for downloading
        files from the given bucket.

        :param str file_name_prefix: a file name prefix, only files that match it could be downloaded
        :param int valid_duration_in_seconds: a token is valid only during this amount of seconds
        """
        response = self.api.session.get_download_authorization(
            self.id_, file_name_prefix, valid_duration_in_seconds
        )
        return response['authorizationToken']

    def list_parts(self, file_id, start_part_number=None, batch_size=None):
        """
        Get a list of all parts that have been uploaded for a given file.

        :param str file_id: a file ID
        :param int start_part_number: the first part number to return.  defaults to the first part.
        :param int batch_size: the number of parts to fetch at a time from the server
        """
        return self.api.list_parts(file_id, start_part_number, batch_size)

    def list_file_versions(self, file_name, fetch_count=None):
        """
        Lists all of the versions for a single file.

        :param str file_name: the name of the file to list.
        :param int,None fetch_count: how many entries to list per API call or ``None`` to use the default. Acceptable values: 1 - 10000
        :rtype: generator[b2sdk.v2.FileVersion]
        """
        if fetch_count is not None and fetch_count <= 0:
            # fetch_count equal to 0 means "use API default", which we don't want to support here
            raise ValueError("unsupported fetch_count value")
        start_file_name = file_name
        start_file_id = None
        session = self.api.session
        while 1:
            response = session.list_file_versions(
                self.id_, start_file_name, start_file_id, fetch_count, file_name
            )

            for entry in response['files']:
                file_version = self.api.file_version_factory.from_api_response(entry)
                if file_version.file_name != file_name:
                    # All versions for the requested file name have been listed.
                    return
                yield file_version
            start_file_name = response['nextFileName']
            start_file_id = response['nextFileId']
            if start_file_name is None:
                return

    def ls(
        self,
        folder_to_list: str = '',
        latest_only: bool = True,
        recursive: bool = False,
        fetch_count: Optional[int] = 10000,
        with_wildcard: bool = False,
    ):
        """
        Pretend that folders exist and yields the information about the files in a folder.

        B2 has a flat namespace for the files in a bucket, but there is a convention
        of using "/" as if there were folders.  This method searches through the
        flat namespace to find the files and "folders" that live within a given
        folder.

        When the `recursive` flag is set, lists all of the files in the given
        folder, and all of its sub-folders.

        :param folder_to_list: the name of the folder to list; must not start with "/".
                               Empty string means top-level folder
        :param latest_only: when ``False`` returns info about all versions of a file,
                            when ``True``, just returns info about the most recent versions
        :param recursive: if ``True``, list folders recursively
        :param fetch_count: how many entries to return or ``None`` to use the default. Acceptable values: 1 - 10000
        :param with_wildcard: Accepts "*", "?", "[]" and "[!]" in folder_to_list, similarly to what shell does.
                              As of 1.19.0 it can only be enabled when recursive is also enabled.
                              Also, in this mode, folder_to_list is considered to be a filename or a pattern.
        :rtype: generator[tuple[b2sdk.v2.FileVersion, str]]
        :returns: generator of (file_version, folder_name) tuples

        .. note::
            In case of `recursive=True`, folder_name is not returned.
        """
        # Ensure that recursive is enabled when with_wildcard is enabled.
        if with_wildcard and not recursive:
            raise ValueError('with_wildcard requires recursive to be turned on as well')

        # Every file returned must have a name that starts with the
        # folder name and a "/".
        prefix = folder_to_list
        # In case of wildcards, we don't assume that this is folder that we're searching through.
        # It could be an exact file, e.g. 'a/b.txt' that we're trying to locate.
        if prefix != '' and not prefix.endswith('/') and not with_wildcard:
            prefix += '/'

        # If we're running with wildcard-matching, we could get
        # a different prefix from it.  We search for the first
        # occurrence of the special characters and fetch
        # parent path from that place.
        # Examples:
        #   'b/c/*.txt' –> 'b/c/'
        #   '*.txt' –> ''
        #   'a/*/result.[ct]sv' –> 'a/'
        if with_wildcard:
            for wildcard_character in '*?[':
                try:
                    starter_index = folder_to_list.index(wildcard_character)
                except ValueError:
                    continue

                # +1 to include the starter character.  Using posix path to
                # ensure consistent behaviour on Windows (e.g. case sensitivity).
                path = pathlib.PurePosixPath(folder_to_list[:starter_index + 1])
                parent_path = str(path.parent)
                # Path considers dot to be the empty path.
                # There's no shorter path than that.
                if parent_path == '.':
                    prefix = ''
                    break
                # We could receive paths in different stage, e.g. 'a/*/result.[ct]sv' has two
                # possible parent paths: 'a/' and 'a/*/', with the first one being the correct one
                if len(parent_path) < len(prefix):
                    prefix = parent_path

        # Loop until all files in the named directory have been listed.
        # The starting point of the first list_file_names request is the
        # prefix we're looking for.  The prefix ends with '/', which is
        # now allowed for file names, so no file name will match exactly,
        # but the first one after that point is the first file in that
        # "folder".   If the first search doesn't produce enough results,
        # then we keep calling list_file_names until we get all of the
        # names in this "folder".
        current_dir = None
        start_file_name = prefix
        start_file_id = None
        session = self.api.session
        while True:
            if latest_only:
                response = session.list_file_names(self.id_, start_file_name, fetch_count, prefix)
            else:
                response = session.list_file_versions(
                    self.id_, start_file_name, start_file_id, fetch_count, prefix
                )
            for entry in response['files']:
                file_version = self.api.file_version_factory.from_api_response(entry)
                if not file_version.file_name.startswith(prefix):
                    # We're past the files we care about
                    return
                if with_wildcard and not fnmatch.fnmatchcase(
                    file_version.file_name, folder_to_list
                ):
                    # File doesn't match our wildcard rules
                    continue
                after_prefix = file_version.file_name[len(prefix):]
                # In case of wildcards, we don't care about folders at all, and it's recursive by default.
                if '/' not in after_prefix or recursive:
                    # This is not a folder, so we'll print it out and
                    # continue on.
                    yield file_version, None
                    current_dir = None
                else:
                    # This is a folder.  If it's different than the folder
                    # we're already in, then we can print it.  This check
                    # is needed, because all of the files in the folder
                    # will be in the list.
                    folder_with_slash = after_prefix.split('/')[0] + '/'
                    if folder_with_slash != current_dir:
                        folder_name = prefix + folder_with_slash
                        yield file_version, folder_name
                        current_dir = folder_with_slash
            if response['nextFileName'] is None:
                # The response says there are no more files in the bucket,
                # so we can stop.
                return

            # Now we need to set up the next search.  The response from
            # B2 has the starting point to continue with the next file,
            # but if we're in the middle of a "folder", we can skip ahead
            # to the end of the folder.  The character after '/' is '0',
            # so we'll replace the '/' with a '0' and start there.
            #
            # When recursive is True, current_dir is always None.
            if current_dir is None:
                start_file_name = response.get('nextFileName')
                start_file_id = response.get('nextFileId')
            else:
                start_file_name = max(
                    response['nextFileName'],
                    prefix + current_dir[:-1] + '0',
                )

    def list_unfinished_large_files(self, start_file_id=None, batch_size=None, prefix=None):
        """
        A generator that yields an :py:class:`b2sdk.v2.UnfinishedLargeFile` for each
        unfinished large file in the bucket, starting at the given file, filtering by prefix.

        :param str,None start_file_id: a file ID to start from or None to start from the beginning
        :param int,None batch_size: max file count
        :param str,None prefix: file name prefix filter
        :rtype: generator[b2sdk.v2.UnfinishedLargeFile]
        """
        return self.api.services.large_file.list_unfinished_large_files(
            self.id_,
            start_file_id=start_file_id,
            batch_size=batch_size,
            prefix=prefix,
        )

    @limit_trace_arguments(skip=('data_bytes',))
    def upload_bytes(
        self,
        data_bytes,
        file_name,
        content_type=None,
        file_infos=None,
        progress_listener=None,
        encryption: Optional[EncryptionSetting] = None,
        file_retention: Optional[FileRetentionSetting] = None,
        legal_hold: Optional[LegalHold] = None,
    ):
        """
        Upload bytes in memory to a B2 file.

        :param bytes data_bytes: a byte array to upload
        :param str file_name: a file name to upload bytes to
        :param str,None content_type: the MIME type, or ``None`` to accept the default based on file extension of the B2 file name
        :param dict,None file_infos: a file info to store with the file or ``None`` to not store anything
        :param b2sdk.v2.AbstractProgressListener,None progress_listener: a progress listener object to use, or ``None`` to not track progress
        :param b2sdk.v2.EncryptionSetting encryption: encryption settings (``None`` if unknown)
        :param b2sdk.v2.FileRetentionSetting file_retention: file retention setting
        :param bool legal_hold: legal hold setting
        :rtype: generator[b2sdk.v2.FileVersion]
        """
        upload_source = UploadSourceBytes(data_bytes)
        return self.upload(
            upload_source,
            file_name,
            content_type=content_type,
            file_info=file_infos,
            progress_listener=progress_listener,
            encryption=encryption,
            file_retention=file_retention,
            legal_hold=legal_hold,
        )

    def upload_local_file(
        self,
        local_file,
        file_name,
        content_type=None,
        file_infos=None,
        sha1_sum=None,
        min_part_size=None,
        progress_listener=None,
        encryption: Optional[EncryptionSetting] = None,
        file_retention: Optional[FileRetentionSetting] = None,
        legal_hold: Optional[LegalHold] = None,
        upload_mode: UploadMode = UploadMode.FULL,
    ):
        """
        Upload a file on local disk to a B2 file.

        .. seealso::

            :ref:`Synchronizer <sync>`, a *high-performance* utility that synchronizes a local folder with a :term:`bucket`.

        :param str local_file: a path to a file on local disk
        :param str file_name: a file name of the new B2 file
        :param str,None content_type: the MIME type, or ``None`` to accept the default based on file extension of the B2 file name
        :param dict,None file_infos: a file info to store with the file or ``None`` to not store anything
        :param str,None sha1_sum: file SHA1 hash or ``None`` to compute it automatically
        :param int min_part_size: a minimum size of a part
        :param b2sdk.v2.AbstractProgressListener,None progress_listener: a progress listener object to use, or ``None`` to not report progress
        :param b2sdk.v2.EncryptionSetting encryption: encryption settings (``None`` if unknown)
        :param b2sdk.v2.FileRetentionSetting file_retention: file retention setting
        :param bool legal_hold: legal hold setting
        :param b2sdk.v2.UploadMode upload_mode: desired upload mode
        :rtype: b2sdk.v2.FileVersion
        """
        upload_source = UploadSourceLocalFile(local_path=local_file, content_sha1=sha1_sum)
        sources = [upload_source]
        large_file_sha1 = sha1_sum

        if upload_mode == UploadMode.INCREMENTAL:
            with suppress(FileNotPresent):
                existing_file_info = self.get_file_info_by_name(file_name)

                sources = upload_source.get_incremental_sources(
                    existing_file_info,
                    self.api.session.account_info.get_absolute_minimum_part_size()
                )

                if len(sources) > 1 and not large_file_sha1:
                    # the upload will be incremental, but the SHA1 sum is unknown, calculate it now
                    large_file_sha1 = upload_source.get_content_sha1()

        return self.concatenate(
            sources,
            file_name,
            content_type=content_type,
            file_info=file_infos,
            min_part_size=min_part_size,
            progress_listener=progress_listener,
            encryption=encryption,
            file_retention=file_retention,
            legal_hold=legal_hold,
            large_file_sha1=large_file_sha1,
        )

    def upload_unbound_stream(
        self,
        read_only_object,
        file_name,
        content_type=None,
        file_info=None,
        progress_listener=None,
        recommended_upload_part_size=None,
        encryption: Optional[EncryptionSetting] = None,
        file_retention: Optional[FileRetentionSetting] = None,
        legal_hold: Optional[LegalHold] = None,
        min_part_size: Optional[int] = None,
        max_part_size: Optional[int] = None,
        buffers_count: int = 2,
        read_size: int = 8192,
        unused_buffer_timeout_seconds: float = 3600.0,
    ):
        """
        Upload an unbound file-like read-only object to a B2 file.

        It is assumed that this object is streamed like stdin or socket, and the size is not known apriori.
        It is up to caller to ensure that this object is open and available through the whole streaming process.

        If stdin is to be passed, consider opening it in binary mode, if possible on the platform:

        .. code-block:: python

            with open(sys.stdin.fileno(), mode='rb', buffering=min_part_size, closefd=False) as source:
                bucket.upload_unbound_stream(source, 'target-file')

        For platforms without file descriptors, one can use the following:

        .. code-block:: python

            bucket.upload_unbound_stream(sys.stdin.buffer, 'target-file')

        but note that buffering in this case is depending on interpreter mode.

        ``min_part_size``, ``recommended_upload_part_size`` and ``max_part_size`` should all be greater than 5MB.
        This is the minimal size of a chunk that is to be uploaded.

        ``buffers_count`` describes a desired number of buffers that are to be used. Minimal amount is two, as we need
        to determine the method of uploading this stream (if there's only a single buffer we send it as a normal file,
        if there are at least two – as a large file).
        In rare cases, namely when the whole buffer was sent, but there was an error during sending of last bytes
        and a retry was issued, another buffer (above the aforementioned limit) will be allocated.

        :param file-like-object read_only_object: any object containing read method accepting size of the read
        :param str file_name: a file name of the new B2 file
        :param str,None content_type: the MIME type, or ``None`` to accept the default based on file extension of the B2 file name
        :param dict,None file_info: a file info to store with the file or ``None`` to not store anything
        :param b2sdk.v2.AbstractProgressListener,None progress_listener: a progress listener object to use, or ``None`` to not report progress
        :param b2sdk.v2.EncryptionSetting encryption: encryption settings (``None`` if unknown)
        :param b2sdk.v2.FileRetentionSetting file_retention: file retention setting
        :param bool legal_hold: legal hold setting
        :param int min_part_size: a minimum size of a part
        :param int,None recommended_upload_part_size: the recommended part size to use for uploading local sources
                        or ``None`` to determine automatically; also size of the read buffer and size of the chunks
                        being sent to the B2
        :param int max_part_size: a maximum size of a part
        :param int buffers_count: desired number of buffers allocated, cannot be smaller than 2
        :param int read_size: size of a single read operation performed on the ``read_only_object``
        :param float unused_buffer_timeout_seconds: amount of time that a buffer can be idle before returning error
        :rtype: b2sdk.v2.FileVersion
        """
        if buffers_count <= 1:
            raise ValueError('buffers_count has to be at least 2')
        if read_size <= 0:
            raise ValueError('read_size has to be a positive integer')
        if unused_buffer_timeout_seconds <= 0.0:
            raise ValueError('unused_buffer_timeout_seconds has to be a positive float')

        buffer_size = recommended_upload_part_size
        if buffer_size is None:
            planner = self.api.services.emerger.get_emerge_planner()
            buffer_size = planner.recommended_upload_part_size

        return self._create_file(
            self.api.services.emerger.emerge_unbound,
            UnboundWriteIntentGenerator(
                read_only_object,
                buffer_size,
                read_size=read_size,
                queue_size=buffers_count,
                queue_timeout_seconds=unused_buffer_timeout_seconds,
            ).iterator(),
            file_name,
            content_type=content_type,
            file_info=file_info,
            progress_listener=progress_listener,
            encryption=encryption,
            file_retention=file_retention,
            legal_hold=legal_hold,
            min_part_size=min_part_size,
            recommended_upload_part_size=recommended_upload_part_size,
            max_part_size=max_part_size,
            # This is a parameter for EmergeExecutor.execute_emerge_plan telling him
            # how many buffers in parallel he can handle at once. We ensure that one buffer
            # is always downloading data from the stream while other are being uploaded.
            max_queue_size=buffers_count - 1,
        )

    def upload(
        self,
        upload_source,
        file_name,
        content_type=None,
        file_info=None,
        min_part_size=None,
        progress_listener=None,
        encryption: Optional[EncryptionSetting] = None,
        file_retention: Optional[FileRetentionSetting] = None,
        legal_hold: Optional[LegalHold] = None,
    ):
        """
        Upload a file to B2, retrying as needed.

        The source of the upload is an UploadSource object that can be used to
        open (and re-open) the file.  The result of opening should be a binary
        file whose read() method returns bytes.

        The function `opener` should return a file-like object, and it
        must be possible to call it more than once in case the upload
        is retried.

        :param b2sdk.v2.AbstractUploadSource upload_source: an object that opens the source of the upload
        :param str file_name: the file name of the new B2 file
        :param str,None content_type: the MIME type, or ``None`` to accept the default based on file extension of the B2 file name
        :param dict,None file_info: a file info to store with the file or ``None`` to not store anything
        :param int,None min_part_size: the smallest part size to use or ``None`` to determine automatically
        :param b2sdk.v2.AbstractProgressListener,None progress_listener: a progress listener object to use, or ``None`` to not report progress
        :param b2sdk.v2.EncryptionSetting encryption: encryption settings (``None`` if unknown)
        :param b2sdk.v2.FileRetentionSetting file_retention: file retention setting
        :param bool legal_hold: legal hold setting
        :rtype: b2sdk.v2.FileVersion
        """
        return self.create_file(
            [WriteIntent(upload_source)],
            file_name,
            content_type=content_type,
            file_info=file_info,
            progress_listener=progress_listener,
            # FIXME: Bucket.upload documents wrong logic
            recommended_upload_part_size=min_part_size,
            encryption=encryption,
            file_retention=file_retention,
            legal_hold=legal_hold,
        )

    def create_file(
        self,
        write_intents,
        file_name,
        content_type=None,
        file_info=None,
        progress_listener=None,
        recommended_upload_part_size=None,
        continue_large_file_id=None,
        encryption: Optional[EncryptionSetting] = None,
        file_retention: Optional[FileRetentionSetting] = None,
        legal_hold: Optional[LegalHold] = None,
        min_part_size=None,
        max_part_size=None,
        large_file_sha1=None,
    ):
        """
        Creates a new file in this bucket using an iterable (list, tuple etc) of remote or local sources.

        Source ranges can overlap and remote sources will be prioritized over local sources (when possible).
        For more information and usage examples please see :ref:`Advanced usage patterns <AdvancedUsagePatterns>`.

        :param list[b2sdk.v2.WriteIntent] write_intents: list of write intents (remote or local sources)
        :param str file_name: file name of the new file
        :param str,None content_type: content_type for the new file, if ``None`` content_type would be
                        automatically determined or it may be copied if it resolves
                        as single part remote source copy
        :param dict,None file_info: file_info for the new file, if ``None`` it will be set to empty dict
                        or it may be copied if it resolves as single part remote source copy
        :param b2sdk.v2.AbstractProgressListener,None progress_listener: a progress listener object to use,
                        or ``None`` to not report progress
        :param int,None recommended_upload_part_size: the recommended part size to use for uploading local sources
                        or ``None`` to determine automatically, but remote sources would be copied with
                        maximum possible part size
        :param str,None continue_large_file_id: large file id that should be selected to resume file creation
                        for multipart upload/copy, ``None`` for automatic search for this id
        :param b2sdk.v2.EncryptionSetting encryption: encryption settings (``None`` if unknown)
        :param b2sdk.v2.FileRetentionSetting file_retention: file retention setting
        :param bool legal_hold: legal hold setting
        :param int min_part_size: lower limit of part size for the transfer planner, in bytes
        :param int max_part_size: upper limit of part size for the transfer planner, in bytes
        :param Sha1HexDigest,None large_file_sha1: SHA-1 hash of the result file or ``None`` if unknown
        """
        return self._create_file(
            self.api.services.emerger.emerge,
            write_intents,
            file_name,
            content_type=content_type,
            file_info=file_info,
            progress_listener=progress_listener,
            continue_large_file_id=continue_large_file_id,
            recommended_upload_part_size=recommended_upload_part_size,
            encryption=encryption,
            file_retention=file_retention,
            legal_hold=legal_hold,
            min_part_size=min_part_size,
            max_part_size=max_part_size,
            large_file_sha1=large_file_sha1,
        )

    def create_file_stream(
        self,
        write_intents_iterator,
        file_name,
        content_type=None,
        file_info=None,
        progress_listener=None,
        recommended_upload_part_size=None,
        continue_large_file_id=None,
        encryption: Optional[EncryptionSetting] = None,
        file_retention: Optional[FileRetentionSetting] = None,
        legal_hold: Optional[LegalHold] = None,
        min_part_size=None,
        max_part_size=None,
        large_file_sha1=None,
    ):
        """
        Creates a new file in this bucket using a stream of multiple remote or local sources.

        Source ranges can overlap and remote sources will be prioritized over local sources (when possible).
        For more information and usage examples please see :ref:`Advanced usage patterns <AdvancedUsagePatterns>`.

        :param iterator[b2sdk.v2.WriteIntent] write_intents_iterator: iterator of write intents which
                        are sorted ascending by ``destination_offset``
        :param str file_name: file name of the new file
        :param str,None content_type: content_type for the new file, if ``None`` content_type would be
                        automatically determined or it may be copied if it resolves
                        as single part remote source copy
        :param dict,None file_info: file_info for the new file, if ``None`` it will be set to empty dict
                        or it may be copied if it resolves as single part remote source copy
        :param b2sdk.v2.AbstractProgressListener,None progress_listener: a progress listener object to use,
                        or ``None`` to not report progress
        :param int,None recommended_upload_part_size: the recommended part size to use for uploading local sources
                        or ``None`` to determine automatically, but remote sources would be copied with
                        maximum possible part size
        :param str,None continue_large_file_id: large file id that should be selected to resume file creation
                        for multipart upload/copy, if ``None`` in multipart case it would always start a new
                        large file
        :param b2sdk.v2.EncryptionSetting encryption: encryption settings (``None`` if unknown)
        :param b2sdk.v2.FileRetentionSetting file_retention: file retention setting
        :param bool legal_hold: legal hold setting
        :param int min_part_size: lower limit of part size for the transfer planner, in bytes
        :param int max_part_size: upper limit of part size for the transfer planner, in bytes
        :param Sha1HexDigest,None large_file_sha1: SHA-1 hash of the result file or ``None`` if unknown
        """
        return self._create_file(
            self.api.services.emerger.emerge_stream,
            write_intents_iterator,
            file_name,
            content_type=content_type,
            file_info=file_info,
            progress_listener=progress_listener,
            continue_large_file_id=continue_large_file_id,
            recommended_upload_part_size=recommended_upload_part_size,
            encryption=encryption,
            file_retention=file_retention,
            legal_hold=legal_hold,
            min_part_size=min_part_size,
            max_part_size=max_part_size,
            large_file_sha1=large_file_sha1,
        )

    def _create_file(
        self,
        emerger_method,
        write_intents_iterable,
        file_name,
        content_type=None,
        file_info=None,
        progress_listener=None,
        recommended_upload_part_size=None,
        continue_large_file_id=None,
        encryption: Optional[EncryptionSetting] = None,
        file_retention: Optional[FileRetentionSetting] = None,
        legal_hold: Optional[LegalHold] = None,
        min_part_size=None,
        max_part_size=None,
<<<<<<< HEAD
        **kwargs
=======
        large_file_sha1=None,
>>>>>>> 09bb690a
    ):
        validate_b2_file_name(file_name)
        progress_listener = progress_listener or DoNothingProgressListener()

        return emerger_method(
            self.id_,
            write_intents_iterable,
            file_name,
            content_type,
            file_info,
            progress_listener,
            recommended_upload_part_size=recommended_upload_part_size,
            continue_large_file_id=continue_large_file_id,
            encryption=encryption,
            file_retention=file_retention,
            legal_hold=legal_hold,
            min_part_size=min_part_size,
            max_part_size=max_part_size,
<<<<<<< HEAD
            **kwargs
=======
            large_file_sha1=large_file_sha1,
>>>>>>> 09bb690a
        )

    def concatenate(
        self,
        outbound_sources,
        file_name,
        content_type=None,
        file_info=None,
        progress_listener=None,
        recommended_upload_part_size=None,
        continue_large_file_id=None,
        encryption: Optional[EncryptionSetting] = None,
        file_retention: Optional[FileRetentionSetting] = None,
        legal_hold: Optional[LegalHold] = None,
        min_part_size=None,
        max_part_size=None,
        large_file_sha1=None,
    ):
        """
        Creates a new file in this bucket by concatenating multiple remote or local sources.

        :param list[b2sdk.v2.OutboundTransferSource] outbound_sources: list of outbound sources (remote or local)
        :param str file_name: file name of the new file
        :param str,None content_type: content_type for the new file, if ``None`` content_type would be
                        automatically determined from file name or it may be copied if it resolves
                        as single part remote source copy
        :param dict,None file_info: file_info for the new file, if ``None`` it will be set to empty dict
                        or it may be copied if it resolves as single part remote source copy
        :param b2sdk.v2.AbstractProgressListener,None progress_listener: a progress listener object to use,
                        or ``None`` to not report progress
        :param int,None recommended_upload_part_size: the recommended part size to use for uploading local sources
                        or ``None`` to determine automatically, but remote sources would be copied with
                        maximum possible part size
        :param str,None continue_large_file_id: large file id that should be selected to resume file creation
                        for multipart upload/copy, ``None`` for automatic search for this id
        :param b2sdk.v2.EncryptionSetting encryption: encryption settings (``None`` if unknown)
        :param b2sdk.v2.FileRetentionSetting file_retention: file retention setting
        :param bool legal_hold: legal hold setting
        :param int min_part_size: lower limit of part size for the transfer planner, in bytes
        :param int max_part_size: upper limit of part size for the transfer planner, in bytes
        :param Sha1HexDigest,None large_file_sha1: SHA-1 hash of the result file or ``None`` if unknown
        """
        return self.create_file(
            list(WriteIntent.wrap_sources_iterator(outbound_sources)),
            file_name,
            content_type=content_type,
            file_info=file_info,
            progress_listener=progress_listener,
            recommended_upload_part_size=recommended_upload_part_size,
            continue_large_file_id=continue_large_file_id,
            encryption=encryption,
            file_retention=file_retention,
            legal_hold=legal_hold,
            min_part_size=min_part_size,
            max_part_size=max_part_size,
            large_file_sha1=large_file_sha1,
        )

    def concatenate_stream(
        self,
        outbound_sources_iterator,
        file_name,
        content_type=None,
        file_info=None,
        progress_listener=None,
        recommended_upload_part_size=None,
        continue_large_file_id=None,
        encryption: Optional[EncryptionSetting] = None,
        file_retention: Optional[FileRetentionSetting] = None,
        legal_hold: Optional[LegalHold] = None,
        large_file_sha1: Optional[str] = None,
    ):
        """
        Creates a new file in this bucket by concatenating stream of multiple remote or local sources.

        :param iterator[b2sdk.v2.OutboundTransferSource] outbound_sources_iterator: iterator of outbound sources
        :param str file_name: file name of the new file
        :param str,None content_type: content_type for the new file, if ``None`` content_type would be
                        automatically determined or it may be copied if it resolves
                        as single part remote source copy
        :param dict,None file_info: file_info for the new file, if ``None`` it will be set to empty dict
                        or it may be copied if it resolves as single part remote source copy
        :param b2sdk.v2.AbstractProgressListener,None progress_listener: a progress listener object to use,
                        or ``None`` to not report progress
        :param int,None recommended_upload_part_size: the recommended part size to use for uploading local sources
                        or ``None`` to determine automatically, but remote sources would be copied with
                        maximum possible part size
        :param str,None continue_large_file_id: large file id that should be selected to resume file creation
                        for multipart upload/copy, if ``None`` in multipart case it would always start a new
                        large file
        :param b2sdk.v2.EncryptionSetting encryption: encryption setting (``None`` if unknown)
        :param b2sdk.v2.FileRetentionSetting file_retention: file retention setting
        :param bool legal_hold: legal hold setting
        :param Sha1HexDigest,None large_file_sha1: SHA-1 hash of the result file or ``None`` if unknown
        """
        return self.create_file_stream(
            WriteIntent.wrap_sources_iterator(outbound_sources_iterator),
            file_name,
            content_type=content_type,
            file_info=file_info,
            progress_listener=progress_listener,
            recommended_upload_part_size=recommended_upload_part_size,
            continue_large_file_id=continue_large_file_id,
            encryption=encryption,
            file_retention=file_retention,
            legal_hold=legal_hold,
            large_file_sha1=large_file_sha1,
        )

    def get_download_url(self, filename):
        """
        Get file download URL.

        :param str filename: a file name
        :rtype: str
        """
        return "%s/file/%s/%s" % (
            self.api.account_info.get_download_url(),
            b2_url_encode(self.name),
            b2_url_encode(filename),
        )

    def hide_file(self, file_name):
        """
        Hide a file.

        :param str file_name: a file name
        :rtype: b2sdk.v2.FileVersion
        """
        response = self.api.session.hide_file(self.id_, file_name)
        return self.api.file_version_factory.from_api_response(response)

    def copy(
        self,
        file_id,
        new_file_name,
        content_type=None,
        file_info=None,
        offset=0,
        length=None,
        progress_listener=None,
        destination_encryption: Optional[EncryptionSetting] = None,
        source_encryption: Optional[EncryptionSetting] = None,
        source_file_info: Optional[dict] = None,
        source_content_type: Optional[str] = None,
        file_retention: Optional[FileRetentionSetting] = None,
        legal_hold: Optional[LegalHold] = None,
        min_part_size=None,
        max_part_size=None,
    ):
        """
        Creates a new file in this bucket by (server-side) copying from an existing file.

        :param str file_id: file ID of existing file to copy from
        :param str new_file_name: file name of the new file
        :param str,None content_type: content_type for the new file, if ``None`` and ``b2_copy_file`` will be used
                        content_type will be copied from source file - otherwise content_type would be
                        automatically determined
        :param dict,None file_info: file_info for the new file, if ``None`` will and ``b2_copy_file`` will be used
                        file_info will be copied from source file - otherwise it will be set to empty dict
        :param int offset: offset of existing file that copy should start from
        :param int,None length: number of bytes to copy, if ``None`` then ``offset`` have to be ``0`` and it will
                        use ``b2_copy_file`` without ``range`` parameter so it may fail if file is too large.
                        For large files length have to be specified to use ``b2_copy_part`` instead.
        :param b2sdk.v2.AbstractProgressListener,None progress_listener: a progress listener object to use
                        for multipart copy, or ``None`` to not report progress
        :param b2sdk.v2.EncryptionSetting destination_encryption: encryption settings for the destination
                        (``None`` if unknown)
        :param b2sdk.v2.EncryptionSetting source_encryption: encryption settings for the source
                        (``None`` if unknown)
        :param dict,None source_file_info: source file's file_info dict, useful when copying files with SSE-C
        :param str,None source_content_type: source file's content type, useful when copying files with SSE-C
        :param b2sdk.v2.FileRetentionSetting file_retention: file retention setting for the new file.
        :param bool legal_hold: legal hold setting for the new file.
        :param int min_part_size: lower limit of part size for the transfer planner, in bytes
        :param int max_part_size: upper limit of part size for the transfer planner, in bytes
        """

        copy_source = CopySource(
            file_id,
            offset=offset,
            length=length,
            encryption=source_encryption,
            source_file_info=source_file_info,
            source_content_type=source_content_type,
        )
        if not length:
            # TODO: it feels like this should be checked on lower level - eg. RawApi
            validate_b2_file_name(new_file_name)
            try:
                progress_listener = progress_listener or DoNothingProgressListener()
                return self.api.services.copy_manager.copy_file(
                    copy_source,
                    new_file_name,
                    content_type=content_type,
                    file_info=file_info,
                    destination_bucket_id=self.id_,
                    progress_listener=progress_listener,
                    destination_encryption=destination_encryption,
                    source_encryption=source_encryption,
                    file_retention=file_retention,
                    legal_hold=legal_hold,
                ).result()
            except CopySourceTooBig as e:
                copy_source.length = e.size
                progress_listener = DoNothingProgressListener()
                logger.warning(
                    'a copy of large object of unknown size is upgraded to the large file interface. No progress report will be provided.'
                )
        return self.create_file(
            [WriteIntent(copy_source)],
            new_file_name,
            content_type=content_type,
            file_info=file_info,
            progress_listener=progress_listener,
            encryption=destination_encryption,
            file_retention=file_retention,
            legal_hold=legal_hold,
            min_part_size=min_part_size,
            max_part_size=max_part_size,
        )

    def delete_file_version(self, file_id, file_name):
        """
        Delete a file version.

        :param str file_id: a file ID
        :param str file_name: a file name
        """
        # filename argument is not first, because one day it may become optional
        return self.api.delete_file_version(file_id, file_name)

    @disable_trace
    def as_dict(self):
        """
        Return bucket representation as a dictionary.

        :rtype: dict
        """
        result = {
            'accountId': self.api.account_info.get_account_id(),
            'bucketId': self.id_,
        }
        if self.name is not None:
            result['bucketName'] = self.name
        if self.type_ is not None:
            result['bucketType'] = self.type_
        result['bucketInfo'] = self.bucket_info
        result['corsRules'] = self.cors_rules
        result['lifecycleRules'] = self.lifecycle_rules
        result['revision'] = self.revision
        result['options'] = self.options_set
        result['defaultServerSideEncryption'] = self.default_server_side_encryption.as_dict()
        result['isFileLockEnabled'] = self.is_file_lock_enabled
        result['defaultRetention'] = self.default_retention.as_dict()
        result['replication'] = self.replication and self.replication.as_dict()

        return result

    def __repr__(self):
        return 'Bucket<%s,%s,%s>' % (self.id_, self.name, self.type_)


class BucketFactory:
    """
    This is a factory for creating bucket objects from different kind of objects.
    """
    BUCKET_CLASS = staticmethod(Bucket)

    @classmethod
    def from_api_response(cls, api, response):
        """
        Create a Bucket object from API response.

        :param b2sdk.v2.B2Api api: API object
        :param requests.Response response: response object
        :rtype: b2sdk.v2.Bucket
        """
        return [cls.from_api_bucket_dict(api, bucket_dict) for bucket_dict in response['buckets']]

    @classmethod
    def from_api_bucket_dict(cls, api, bucket_dict):
        """
        Turn a dictionary, like this:

        .. code-block:: python

            {
                "bucketType": "allPrivate",
                "bucketId": "a4ba6a39d8b6b5fd561f0010",
                "bucketName": "zsdfrtsazsdfafr",
                "accountId": "4aa9865d6f00",
                "bucketInfo": {},
                "options": [],
                "revision": 1,
                "defaultServerSideEncryption": {
                    "isClientAuthorizedToRead" : true,
                    "value": {
                        "algorithm" : "AES256",
                        "mode" : "SSE-B2"
                    }
                },
                "fileLockConfiguration": {
                    "isClientAuthorizedToRead": true,
                    "value": {
                        "defaultRetention": {
                            "mode": null,
                            "period": null
                            },
                            "isFileLockEnabled": false
                        }
                },
                "replicationConfiguration": {
                    "clientIsAllowedToRead": true,
                    "value": {
                        "asReplicationSource": {
                            "replicationRules": [
                                {
                                    "destinationBucketId": "c5f35d53a90a7ea284fb0719",
                                    "fileNamePrefix": "",
                                    "includeExistingFiles": True,
                                    "isEnabled": true,
                                    "priority": 1,
                                    "replicationRuleName": "replication-us-west"
                                },
                                {
                                    "destinationBucketId": "55f34d53a96a7ea284fb0719",
                                    "fileNamePrefix": "",
                                    "includeExistingFiles": True,
                                    "isEnabled": true,
                                    "priority": 2,
                                    "replicationRuleName": "replication-us-west-2"
                                }
                            ],
                            "sourceApplicationKeyId": "10053d55ae26b790000000006"
                        },
                        "asReplicationDestination": {
                            "sourceToDestinationKeyMapping": {
                                "10053d55ae26b790000000045": "10053d55ae26b790000000004",
                                "10053d55ae26b790000000046": "10053d55ae26b790030000004"
                            }
                        }
                    }
                }
            }

        into a Bucket object.

        :param b2sdk.v2.B2Api api: API client
        :param dict bucket_dict: a dictionary with bucket properties
        :rtype: b2sdk.v2.Bucket

        """
        type_ = bucket_dict['bucketType']
        if type_ is None:
            raise UnrecognizedBucketType(bucket_dict['bucketType'])
        bucket_name = bucket_dict['bucketName']
        bucket_id = bucket_dict['bucketId']
        bucket_info = bucket_dict['bucketInfo']
        cors_rules = bucket_dict['corsRules']
        lifecycle_rules = bucket_dict['lifecycleRules']
        revision = bucket_dict['revision']
        options = set(bucket_dict['options'])

        if 'defaultServerSideEncryption' not in bucket_dict:
            raise UnexpectedCloudBehaviour('server did not provide `defaultServerSideEncryption`')
        default_server_side_encryption = EncryptionSettingFactory.from_bucket_dict(bucket_dict)
        file_lock_configuration = FileLockConfiguration.from_bucket_dict(bucket_dict)
        replication = ReplicationConfigurationFactory.from_bucket_dict(bucket_dict).value
        return cls.BUCKET_CLASS(
            api,
            bucket_id,
            bucket_name,
            type_,
            bucket_info,
            cors_rules,
            lifecycle_rules,
            revision,
            bucket_dict,
            options,
            default_server_side_encryption,
            file_lock_configuration.default_retention,
            file_lock_configuration.is_file_lock_enabled,
            replication,
        )<|MERGE_RESOLUTION|>--- conflicted
+++ resolved
@@ -868,11 +868,8 @@
         legal_hold: Optional[LegalHold] = None,
         min_part_size=None,
         max_part_size=None,
-<<<<<<< HEAD
+        large_file_sha1=None,
         **kwargs
-=======
-        large_file_sha1=None,
->>>>>>> 09bb690a
     ):
         validate_b2_file_name(file_name)
         progress_listener = progress_listener or DoNothingProgressListener()
@@ -891,11 +888,8 @@
             legal_hold=legal_hold,
             min_part_size=min_part_size,
             max_part_size=max_part_size,
-<<<<<<< HEAD
+            large_file_sha1=large_file_sha1,
             **kwargs
-=======
-            large_file_sha1=large_file_sha1,
->>>>>>> 09bb690a
         )
 
     def concatenate(
