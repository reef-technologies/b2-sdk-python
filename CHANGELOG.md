--- conflicted
+++ resolved
@@ -7,21 +7,18 @@
 ## [Unreleased]
 
 ### Changed
-<<<<<<< HEAD
+* `download_file_*` methods refactored to allow for inspecting DownloadVersion before downloading the whole file
 * `B2Api.get_file_info` returns a `FileVersion` object in v2
 * `B2RawApi` renamed to `B2RawHTTPApi`
 * `B2HTTP` tests are now common
 * `B2HttpApiConfig` class introduced to provide parameters like `user_agent_append` to `B2Api` without using internal classes in v2
 * `Bucket.update` return s a `Bucket` object in v2
 * `Bucket.ls` argument `show_versions` renamed to `latest_only` in v2
-=======
-* `download_file_*` methods refactored to allow for inspecting DownloadVersion before downloading the whole file
 
 ### Fixed
 * Fix EncryptionSetting.from_response_headers
 * Fix FileVersion.size and FileVersion.mod_time_millis type ambiguity
 * Old buckets (from past tests) are cleaned up before running integration tests in a single thread
->>>>>>> c198f912
 
 ## [1.9.0] - 2021-06-07
 
