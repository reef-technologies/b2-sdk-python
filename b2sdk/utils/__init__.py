--- conflicted
+++ resolved
@@ -16,10 +16,7 @@
 import shutil
 import tempfile
 import time
-<<<<<<< HEAD
-=======
 from dataclasses import dataclass, field
->>>>>>> 09bb690a
 from decimal import Decimal
 from itertools import chain
 from typing import Any, Iterator, List, NewType, Optional, Tuple, TypeVar
