######################################################################
#
# File: b2/console_tool.py
#
# Copyright 2016 Backblaze Inc. All Rights Reserved.
#
# License https://www.backblaze.com/using_b2_code.html
#
######################################################################

from __future__ import absolute_import, print_function

import getpass
import json
import os
import signal
import sys
import textwrap

import six

from .account_info import (SqliteAccountInfo, test_upload_url_concurrency)
from .api import (B2Api)
from .b2http import (test_http)
from .cache import (AuthInfoCache)
from .download_dest import (DownloadDestLocalFile)
from .exception import (B2Error, BadFileInfo, MissingAccountData)
from .file_version import (FileVersionInfo)
from .parse_args import parse_arg_list
from .progress import (make_progress_listener)
from .raw_api import (test_raw_api)
from .sync import parse_sync_folder, sync_folders
from .utils import (current_time_millis, set_shutting_down)
from .version import (VERSION)


def local_path_to_b2_path(path):
    """
    Ensures that the separator in the path is '/', not '\'.

    :param path: A path from the local file system
    :return: A path that uses '/' as the separator.
    """
    return path.replace(os.path.sep, '/')


def keyboard_interrupt_handler(signum, frame):
    set_shutting_down()
    raise KeyboardInterrupt()


def mixed_case_to_underscores(s):
    return s[0].lower() + ''.join(c if c.islower() else '_' + c.lower() for c in s[1:])


class Command(object):
    """
    Base class for commands.  Has basic argument parsing and printing.
    """

    # Option flags.  A name here that looks like "fast" can be set to
    # True with a command line option "--fast".  All option flags
    # default to False.
    OPTION_FLAGS = []

    # Explicit arguments.  These always come before the positional arguments.
    # Putting "color" here means you can put something like "--color blue" on
    # the command line, and args.color will be set to "blue".  These all
    # default to None.
    OPTION_ARGS = []

    # Optional arguments that you can specify zero or more times and the
    # values are collected into a list.  Default is []
    LIST_ARGS = []

    # Required positional arguments.  Never None.
    REQUIRED = []

    # Optional positional arguments.  Default to None if not present.
    OPTIONAL = []

    # Set to True for commands that should not be listed in the summary.
    PRIVATE = False

    # Parsers for each argument.  Each should be a function that
    # takes a string and returns the vaule.
    ARG_PARSER = {}

    def __init__(self, console_tool):
        self.console_tool = console_tool
        self.api = console_tool.api
        self.stdout = console_tool.stdout
        self.stderr = console_tool.stderr

    @classmethod
    def summary_line(cls):
        """
        Returns the one-line summary of how to call the command.
        """
        lines = textwrap.dedent(cls.__doc__).split('\n')
        while lines[0].strip() == '':
            lines = lines[1:]
        result = []
        for line in lines:
            result.append(line)
            if not line.endswith('\\'):
                break
        return six.u('\n').join(result)

    @classmethod
    def command_usage(cls):
        """
        Returns the doc string for this class.
        """
        return textwrap.dedent(cls.__doc__)

    def parse_arg_list(self, arg_list):
        return parse_arg_list(
            arg_list,
            option_flags=self.OPTION_FLAGS,
            option_args=self.OPTION_ARGS,
            list_args=self.LIST_ARGS,
            required=self.REQUIRED,
            optional=self.OPTIONAL,
            arg_parser=self.ARG_PARSER
        )

    def _print(self, *args, **kwargs):
        try:
            print(*args, file=self.stdout, **kwargs)
        except UnicodeEncodeError:
            print(
                "\nERROR: Unable to print unicode.  Encoding for stdout is: '%s'" %
                (sys.stdout.encoding,),
                file=sys.stderr
            )
            print("Trying to print: %s" % (repr(args),), file=sys.stderr)
            sys.exit(1)

    def _print_stderr(self, *args, **kwargs):
        try:
            print(*args, file=self.stderr, **kwargs)
        except:
            print(
                "\nERROR: Unable to print unicode.  Encoding for stderr is: '%s'" %
                (sys.stderr.encoding,),
                file=sys.stderr
            )
            print("Trying to print: %s" % (repr(args),), file=sys.stderr)
            sys.exit(1)


class AuthorizeAccount(Command):
    """
    b2 authorize_account [<accountId>] [<applicationKey>]

        Prompts for Backblaze accountID and applicationKey (unless they are given
        on the command line).

        The account ID is a 12-digit hex number that you can get from
        your account page on backblaze.com.

        The application key is a 40-digit hex number that you can get from
        your account page on backblaze.com.

        Stores an account auth token in ~/.b2_account_info
    """

    OPTION_FLAGS = ['dev', 'staging']  # undocumented

    OPTIONAL = ['accountId', 'applicationKey']

    def run(self, args):
        # Handle internal options for testing inside Backblaze.  These
        # are not documented in the usage string.
        realm = 'production'
        if args.staging:
            realm = 'staging'
        if args.dev:
            realm = 'dev'

        url = self.api.account_info.REALM_URLS[realm]
        self._print('Using %s' % url)

        if args.accountId is None:
            args.accountId = six.moves.input('Backblaze account ID: ')

        if args.applicationKey is None:
            args.applicationKey = getpass.getpass('Backblaze application key: ')

        try:
            self.api.authorize_account(realm, args.accountId, args.applicationKey)
            return 0
        except B2Error as e:
            self._print_stderr('ERROR: unable to authorize account: ' + str(e))
            return 1


class CancelAllUnfinishedLargeFiles(Command):
    """
    b2 cancel_all_unfinished_large_files <bucketName>

        Lists all large files that have been started but not
        finsished and cancels them.  Any parts that have been
        uploaded will be deleted.
    """

    REQUIRED = ['bucketName']

    def run(self, args):
        bucket = self.api.get_bucket_by_name(args.bucketName)
        for file_version in bucket.list_unfinished_large_files():
            bucket.cancel_large_file(file_version.file_id)
            self._print(file_version.file_id, 'canceled')
        return 0


class CancelLargeFile(Command):
    """
    b2 cancel_large_file <fileId>
    """

    REQUIRED = ['fileId']

    def run(self, args):
        self.api.cancel_large_file(args.fileId)
        self._print(args.fileId, 'canceled')
        return 0


class ClearAccount(Command):
    """
    b2 clear_account

        Erases everything in ~/.b2_account_info
    """

    def run(self, args):
        self.api.account_info.clear()
        return 0


class CreateBucket(Command):
    """
    b2 create_bucket <bucketName> [allPublic | allPrivate]

        Creates a new bucket.  Prints the ID of the bucket created.
    """

    REQUIRED = ['bucketName', 'bucketType']

    def run(self, args):
        self._print(self.api.create_bucket(args.bucketName, args.bucketType).id_)
        return 0


class DeleteBucket(Command):
    """
    b2 delete_bucket <bucketName>

        Deletes the bucket with the given name.
    """

    REQUIRED = ['bucketName']

    def run(self, args):
        bucket = self.api.get_bucket_by_name(args.bucketName)
        response = self.api.delete_bucket(bucket)
        self._print(json.dumps(response, indent=4, sort_keys=True))
        return 0


class DeleteFileVersion(Command):
    """
    b2 delete_file_version <fileName> <fileId>

        Permanently and irrevocably deletes one version of a file.
    """

    REQUIRED = ['fileName', 'fileId']

    def run(self, args):
        file_info = self.api.delete_file_version(args.fileId, args.fileName)
        response = file_info.as_dict()
        self._print(json.dumps(response, indent=2, sort_keys=True))
        return 0


class DownloadFileById(Command):
    """
    b2 download_file_by_id [--noProgress] <fileId> <localFileName>

        Downloads the given file, and stores it in the given local file.

        If the 'tqdm' library is installed, progress bar is displayed
        on stderr.  Without it, simple text progress is printed.
        Use '--noProgress' to disable progress reporting.
    """

    OPTION_FLAGS = ['noProgress']
    REQUIRED = ['fileId', 'localFileName']

    def run(self, args):
        progress_listener = make_progress_listener(args.localFileName, args.noProgress)
        download_dest = DownloadDestLocalFile(args.localFileName, progress_listener)
        self.api.download_file_by_id(args.fileId, download_dest)
        self.console_tool._print_download_info(download_dest)
        return 0


class DownloadFileByName(Command):
    """
    b2 download_file_by_name [--noProgress] <bucketName> <fileName> <localFileName>

        Downloads the given file, and stores it in the given local file.
    """

    OPTION_FLAGS = ['noProgress']
    REQUIRED = ['bucketName', 'b2FileName', 'localFileName']

    def run(self, args):
        bucket = self.api.get_bucket_by_name(args.bucketName)
        progress_listener = make_progress_listener(args.localFileName, args.noProgress)
        download_dest = DownloadDestLocalFile(args.localFileName, progress_listener)
        bucket.download_file_by_name(args.b2FileName, download_dest)
        self.console_tool._print_download_info(download_dest)
        return 0


class GetFileInfo(Command):
    """
    b2 get_file_info <fileId>

        Prints all of the information about the file, but not its contents.
    """

    REQUIRED = ['fileId']

    def run(self, args):
        response = self.api.get_file_info(args.fileId)
        self._print(json.dumps(response, indent=2, sort_keys=True))
        return 0


class Help(Command):
    """
    b2 help [commandName]

        When no command is specified, prints general help.
        With a valid command name, prints details about that command.
    """

    OPTIONAL = ['commandName']

    def run(self, args):
        if args.commandName is None:
            return self.console_tool._usage_and_fail()
        command_cls = self.console_tool.command_name_to_class.get(args.commandName)
        if command_cls is None:
            return self.console_tool._usage_and_fail()
        self._print(textwrap.dedent(command_cls.__doc__))
        return 1


class HideFile(Command):
    """
    b2 hide_file <bucketName> <fileName>

        Uploads a new, hidden, version of the given file.
    """

    REQUIRED = ['bucketName', 'fileName']

    def run(self, args):
        bucket = self.api.get_bucket_by_name(args.bucketName)
        file_info = bucket.hide_file(args.fileName)
        response = file_info.as_dict()
        self._print(json.dumps(response, indent=2, sort_keys=True))
        return 0


class ListBuckets(Command):
    """
    b2 list_buckets

        Lists all of the buckets in the current account.

        Output lines list the bucket ID, bucket type, and bucket name,
        and look like this:

            98c960fd1cb4390c5e0f0519  allPublic   my-bucket
    """

    def run(self, args):
        for b in self.api.list_buckets():
            self._print('%s  %-10s  %s' % (b.id_, b.type_, b.name))
        return 0


class ListFileVersions(Command):
    """
    b2 list_file_versions <bucketName> [<startFileName>] [<startFileId>] [<maxToShow>]

        Lists the names of the files in a bucket, starting at the
        given point.  This is a low-level operation that reports the
        raw JSON returned from the service.  'b2 ls' provides a higher-
        level view.
    """

    REQUIRED = ['bucketName']

    OPTIONAL = ['startFileName', 'startFileId', 'maxToShow']

    ARG_PARSER = {'maxToShow': int}

    def run(self, args):
        bucket = self.api.get_bucket_by_name(args.bucketName)
        response = bucket.list_file_versions(args.startFileName, args.startFileId, args.maxToShow)
        self._print(json.dumps(response, indent=2, sort_keys=True))
        return 0


class ListFileNames(Command):
    """
    b2 list_file_names <bucketName> [<startFileName>] [<maxToShow>]

        Lists the names of the files in a bucket, starting at the
        given point.
    """

    REQUIRED = ['bucketName']

    OPTIONAL = ['startFileName', 'maxToShow']

    ARG_PARSER = {'maxToShow': int}

    def run(self, args):
        bucket = self.api.get_bucket_by_name(args.bucketName)
        response = bucket.list_file_names(args.startFileName, args.maxToShow)
        self._print(json.dumps(response, indent=2, sort_keys=True))
        return 0


class ListParts(Command):
    """
    b2 list_parts <largeFileId>

        Lists all of the parts that have been uploaded for the given
        large file, which must be a file that was started but not
        finished or canceled.
    """

    REQUIRED = ['largeFileId']

    def run(self, args):
        for part in self.api.list_parts(args.largeFileId):
            self._print('%5d  %9d  %s' % (part.part_number, part.content_length, part.content_sha1))
        return 0


class ListUnfinishedLargeFiles(Command):
    """
    b2 list_unfinished_large_files <bucketName>

        Lists all of the large files in the bucket that were started,
        but not finished or canceled.

    """

    REQUIRED = ['bucketName']

    def run(self, args):
        bucket = self.api.get_bucket_by_name(args.bucketName)
        for unfinished in bucket.list_unfinished_large_files():
            file_info_text = six.u(' ').join(
                '%s=%s' % (k, unfinished.file_info[k])
                for k in sorted(six.iterkeys(unfinished.file_info))
            )
            self._print(
                '%s %s %s %s' %
                (unfinished.file_id, unfinished.file_name, unfinished.content_type, file_info_text)
            )
        return 0


class Ls(Command):
    """
    b2 ls [--long] [--versions] <bucketName> [<folderName>]

        Using the file naming convention that "/" separates folder
        names from their contents, returns a list of the files
        and folders in a given folder.  If no folder name is given,
        lists all files at the top level.

        The --long option produces very wide multi-column output
        showing the upload date/time, file size, file id, whether it
        is an uploaded file or the hiding of a file, and the file
        name.  Folders don't really exist in B2, so folders are
        shown with "-" in each of the fields other than the name.

        The --version option shows all of versions of each file, not
        just the most recent.
    """

    OPTION_FLAGS = ['long', 'versions']

    REQUIRED = ['bucketName']

    OPTIONAL = ['folderName']

    def run(self, args):
        if args.folderName is None:
            prefix = ""
        else:
            prefix = args.folderName
            if not prefix.endswith('/'):
                prefix += '/'

        bucket = self.api.get_bucket_by_name(args.bucketName)
        for file_version_info, folder_name in bucket.ls(prefix, args.versions):
            if not args.long:
                self._print(folder_name or file_version_info.file_name)
            elif folder_name is not None:
                self._print(FileVersionInfo.format_folder_ls_entry(folder_name))
            else:
                self._print(file_version_info.format_ls_entry())

        return 0


class MakeUrl(Command):
    """
    b2 make_url <fileId>

        Prints an URL that can be used to download the given file, if
        it is public.
    """

    REQUIRED = ['fileId']

    def run(self, args):
        self._print(self.api.get_download_url_for_fileid(args.fileId))
        return 0


class Sync(Command):
    """
    b2 sync [--delete] [--keepDays N] [--skipNewer] [--replaceNewer] \\
<<<<<<< HEAD
            [--compareVersions <option>] [--threads N] [--noProgress] \\
=======
            [--threads N] [--noProgress] [--excludeRegex <regex>] \\
>>>>>>> ba1dec6a
            <source> <destination>

        Copies multiple files from source to destination.  Optionally
        deletes or hides destination files that the source does not have.

        Work is done in parallel in multiple threads.  The default
        number of threads is 10.  Progress is displayed on the
        console unless '--noProgress' is specified.  A list of
        actions taken is always printed.

        You can specify --excludeRegex to selectively ignore files that
        match the given pattern. Ignored files will not copy during
        the sync operation. The pattern is a regular expression
        that is tested against the full path of each file.

        Files are considered to be the same if they have the same name
        and modification time.  This behaviour can be changed using the
        --compareVersions option.  Possible values are:
          'none':    Comparison using the file name only
          'modTime': Comparison using the modification time (default)
          'size':    Comparison using the file size
        A future enhancement may add the ability to compare the SHA1 checksum
        of the files.

        One of the paths must be a local file path, and the other must be
        a B2 bucket path. Use "b2://<bucketName>/<prefix>" for B2 paths, e.g.
        "b2://my-bucket-name/a/path/prefix/".

        When a destination file is present that is not in the source, the
        default is to leave it there.  Specifying --delete means to delete
        destination files that are not in the source.

        When the destination is B2, you have the option of leaving older
        versions in place.  Specifying --keepDays will delete any older
        versions more than the given number of days old, based on the
        modification time of the file.  This option is not available when
        the destination is a local folder.

        Files at the source that have a newer modification time are always
        copied to the destination.  If the destination file is newer, the
        default is to report an error and stop.  But with --skipNewer set,
        those files will just be skipped.  With --replaceNewer set, the
        old file from the source will replace the newer one in the destination.

        To make the destination exactly match the source, use:
            b2 sync --delete --replaceNewer ... ...

        To make the destination match the source, but retain previous versions
        for 30 days:
            b2 sync --keepDays 30 --replaceNewer ... b2://...

    """

    OPTION_FLAGS = ['delete', 'noProgress', 'skipNewer', 'replaceNewer']
    OPTION_ARGS = ['keepDays', 'threads', 'compareVersions']
    REQUIRED = ['source', 'destination']
    LIST_ARGS = ['excludeRegex']
    ARG_PARSER = {'keepDays': float, 'threads': int}

    def run(self, args):
        max_workers = args.threads or 10
        self.console_tool.api.set_thread_pool_size(max_workers)
        source = parse_sync_folder(args.source, self.console_tool.api)
        destination = parse_sync_folder(args.destination, self.console_tool.api)
        sync_folders(
            source_folder=source,
            dest_folder=destination,
            args=args,
            now_millis=current_time_millis(),
            stdout=self.stdout,
            no_progress=args.noProgress,
            max_workers=max_workers
        )
        return 0


class TestHttp(Command):
    """
    b2 test_http

        PRIVATE.  Exercises the HTTP layer.
    """

    PRIVATE = True

    def run(self, args):
        test_http()
        return 0


class TestRawApi(Command):
    """
    b2 test_raw_api

        PRIVATE.  Exercises the B2RawApi class.
    """

    PRIVATE = True

    def run(self, args):
        test_raw_api()
        return 0


class TestUploadUrlConcurrency(Command):
    """
    b2 test_upload_url_concurrency

        PRIVATE.  Exercises the HTTP layer.
    """

    PRIVATE = True

    def run(self, args):
        test_upload_url_concurrency()
        return 0


class UpdateBucket(Command):
    """
    b2 update_bucket <bucketName> [allPublic | allPrivate]

        Updates the bucketType of an existing bucket.  Prints the ID
        of the bucket updated.
    """

    REQUIRED = ['bucketName', 'bucketType']

    def run(self, args):
        bucket = self.api.get_bucket_by_name(args.bucketName)
        response = bucket.set_type(args.bucketType)
        self._print(json.dumps(response, indent=4, sort_keys=True))
        return 0


class UploadFile(Command):
    """
    b2 upload_file [--sha1 <sha1sum>] [--contentType <contentType>] [--info <key>=<value>]* \\
            [--noProgress] [--threads N] <bucketName> <localFilePath> <b2FileName>

        Uploads one file to the given bucket.  Uploads the contents
        of the local file, and assigns the given name to the B2 file.

        By default, upload_file will compute the sha1 checksum of the file
        to be uploaded.  But, if you already have it, you can provide it
        on the command line to save a little time.

        Content type is optional.  If not set, it will be set based on the
        file extension.

        The maximum number of threads to use to upload parts of a large file
        is specified by '--threads'.  It has no effect on small files (under 200MB).
        Default is 10.

        If the 'tqdm' library is installed, progress bar is displayed
        on stderr.  Without it, simple text progress is printed.
        Use '--noProgress' to disable progress reporting.

        Each fileInfo is of the form "a=b".
    """

    OPTION_FLAGS = ['noProgress', 'quiet']
    OPTION_ARGS = ['sha1', 'contentType', 'threads']
    LIST_ARGS = ['info']
    REQUIRED = ['bucketName', 'localFilePath', 'b2FileName']
    ARG_PARSER = {'threads': int}

    def run(self, args):

        file_infos = {}
        for info in args.info:
            parts = info.split('=', 1)
            if len(parts) == 1:
                raise BadFileInfo(info)
            file_infos[parts[0]] = parts[1]

        max_workers = args.threads or 10
        self.api.set_thread_pool_size(max_workers)

        bucket = self.api.get_bucket_by_name(args.bucketName)
        with make_progress_listener(args.localFilePath, args.noProgress) as progress_listener:
            file_info = bucket.upload_local_file(
                local_file=args.localFilePath,
                file_name=args.b2FileName,
                content_type=args.contentType,
                file_infos=file_infos,
                sha1_sum=args.sha1,
                progress_listener=progress_listener,
            )
        response = file_info.as_dict()
        if not args.quiet:
            self._print("URL by file name: " + bucket.get_download_url(args.b2FileName))
            self._print(
                "URL by fileId: " + self.api.get_download_url_for_fileid(
                    response[
                        'fileId'
                    ]
                )
            )
        self._print(json.dumps(response, indent=2, sort_keys=True))
        return 0


class Version(Command):
    """
    b2 version

        Prints the version number of this tool.
    """

    def run(self, args):
        self._print('b2 command line tool, version', VERSION)
        return 0


class ConsoleTool(object):
    """
    Implements the commands available in the B2 command-line tool
    using the B2Api library.

    Uses the StoredAccountInfo object to keep account data in
    ~/.b2_account_info between runs.
    """

    def __init__(self, b2_api, stdout, stderr):
        self.api = b2_api
        self.stdout = stdout
        self.stderr = stderr
        self.command_name_to_class = dict(
            (mixed_case_to_underscores(cls.__name__), cls) for cls in Command.__subclasses__()
        )

    def run_command(self, argv):
        signal.signal(signal.SIGINT, keyboard_interrupt_handler)

        if len(argv) < 2:
            return self._usage_and_fail()

        action = argv[1]
        arg_list = argv[2:]

        if action not in self.command_name_to_class:
            return self._usage_and_fail()

        command = self.command_name_to_class[action](self)
        args = command.parse_arg_list(arg_list)
        if args is None:
            self._print_stderr(command.command_usage())
            return 1

        try:
            return command.run(args)
        except MissingAccountData as e:
            self._print_stderr('ERROR: %s  Use: b2 authorize_account' % (str(e),))
            return 1
        except B2Error as e:
            self._print_stderr('ERROR: %s' % (str(e),))
            return 1
        except KeyboardInterrupt:
            self._print('\nInterrupted.  Shutting down...\n')

    def _print(self, *args, **kwargs):
        print(*args, file=self.stdout, **kwargs)

    def _print_stderr(self, *args, **kwargs):
        print(*args, file=self.stderr, **kwargs)

    def _message_and_fail(self, message):
        """Prints a message, and exits with error status.
        """
        self._print_stderr(message)
        return 1

    def _usage_and_fail(self):
        """Prints a usage message, and exits with an error status.
        """
        self._print_stderr('This program provides command-line access to the B2 service.')
        self._print_stderr('')
        self._print_stderr('Usages:')
        self._print_stderr('')

        for name in sorted(six.iterkeys(self.command_name_to_class)):
            cls = self.command_name_to_class[name]
            if not cls.PRIVATE:
                line = '    ' + cls.summary_line()
                self._print_stderr(line)

        self._print_stderr('')
        self._print_stderr('For more details on one command: b2 help <command>')
        self._print_stderr('')
        return 1

    def _print_download_info(self, download_dest):
        self._print('File name:   ', download_dest.file_name)
        self._print('File id:     ', download_dest.file_id)
        self._print('File size:   ', download_dest.content_length)
        self._print('Content type:', download_dest.content_type)
        self._print('Content sha1:', download_dest.content_sha1)
        for name in sorted(six.iterkeys(download_dest.file_info)):
            self._print('INFO', name + ':', download_dest.file_info[name])
        if download_dest.content_sha1 != 'none':
            self._print('checksum matches')
        return 0


def decode_sys_argv():
    """
    Returns the command-line arguments as unicode strings, decoding
    whatever format they are in.

    https://stackoverflow.com/questions/846850/read-unicode-characters-from-command-line-arguments-in-python-2-x-on-windows
    """
    if six.PY2:
        encoding = sys.getfilesystemencoding()
        return [arg.decode(encoding) for arg in sys.argv]
    return sys.argv


def main():
    info = SqliteAccountInfo()
    b2_api = B2Api(info, AuthInfoCache(info))
    ct = ConsoleTool(b2_api=b2_api, stdout=sys.stdout, stderr=sys.stderr)
    decoded_argv = decode_sys_argv()
    exit_status = ct.run_command(decoded_argv)

    # I haven't tracked down the root cause yet, but in Python 2.7, the futures
    # packages is hanging on exit sometimes, waiting for a thread to finish.
    # This happens when using sync to upload files.
    sys.stdout.flush()
    sys.stderr.flush()
    os._exit(exit_status)
    # sys.exit(exit_status)<|MERGE_RESOLUTION|>--- conflicted
+++ resolved
@@ -546,12 +546,8 @@
 class Sync(Command):
     """
     b2 sync [--delete] [--keepDays N] [--skipNewer] [--replaceNewer] \\
-<<<<<<< HEAD
             [--compareVersions <option>] [--threads N] [--noProgress] \\
-=======
-            [--threads N] [--noProgress] [--excludeRegex <regex>] \\
->>>>>>> ba1dec6a
-            <source> <destination>
+            [--excludeRegex <regex>] <source> <destination>
 
         Copies multiple files from source to destination.  Optionally
         deletes or hides destination files that the source does not have.
